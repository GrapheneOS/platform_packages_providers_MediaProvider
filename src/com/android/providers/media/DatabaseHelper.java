--- conflicted
+++ resolved
@@ -2385,8 +2385,6 @@
 
         return SystemProperties.getBoolean("persist.sys.fuse.backup.nextrowid_enabled",
                 false);
-<<<<<<< HEAD
-=======
     }
 
     boolean hasAdoptableStorage() {
@@ -2398,7 +2396,6 @@
             default:
                 return SystemProperties.getBoolean("vold.has_adoptable", false);
         }
->>>>>>> 04412367
     }
 
     public static int getNextRowIdBackupFrequency() {
