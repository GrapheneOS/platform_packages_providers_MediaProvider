/*
 * Copyright (C) 2018 The Android Open Source Project
 *
 * Licensed under the Apache License, Version 2.0 (the "License");
 * you may not use this file except in compliance with the License.
 * You may obtain a copy of the License at
 *
 *      http://www.apache.org/licenses/LICENSE-2.0
 *
 * Unless required by applicable law or agreed to in writing, software
 * distributed under the License is distributed on an "AS IS" BASIS,
 * WITHOUT WARRANTIES OR CONDITIONS OF ANY KIND, either express or implied.
 * See the License for the specific language governing permissions and
 * limitations under the License.
 */

package com.android.providers.media;

import static android.provider.MediaStore.VOLUME_EXTERNAL_PRIMARY;

import static com.android.providers.media.DatabaseHelper.VERSION_LATEST;
import static com.android.providers.media.DatabaseHelper.makePristineSchema;

import static com.google.common.truth.Truth.assertThat;
import static com.google.common.truth.Truth.assertWithMessage;

import static org.junit.Assert.assertEquals;
import static org.junit.Assert.assertFalse;
import static org.junit.Assert.assertNull;
import static org.junit.Assert.assertTrue;

import android.Manifest;
import android.content.ContentResolver;
import android.content.ContentValues;
import android.content.Context;
import android.database.Cursor;
import android.database.sqlite.SQLiteDatabase;
import android.os.UserHandle;
import android.provider.Column;
import android.provider.MediaStore.Audio.AudioColumns;
import android.provider.MediaStore.Files.FileColumns;
import android.util.Log;

import androidx.annotation.NonNull;
import androidx.collection.ArraySet;
import androidx.test.InstrumentationRegistry;
import androidx.test.runner.AndroidJUnit4;

import com.android.providers.media.scan.MediaScannerTest.IsolatedContext;

import com.google.common.collect.ImmutableSet;

import org.junit.Before;
import org.junit.Test;
import org.junit.runner.RunWith;

import java.util.Set;

@RunWith(AndroidJUnit4.class)
public class DatabaseHelperTest {
    private static final String TAG = "DatabaseHelperTest";

    private static final String TEST_RECOMPUTE_DB = "test_recompute";
    private static final String TEST_UPGRADE_DB = "test_upgrade";
    private static final String TEST_DOWNGRADE_DB = "test_downgrade";
    private static final String TEST_CLEAN_DB = "test_clean";

    private static final String SQLITE_MASTER_ORDER_BY = "type,name,tbl_name";

    private static Context sIsolatedContext;
    private static ContentResolver sIsolatedResolver;

    @Before
    public void setUp() {
        InstrumentationRegistry.getInstrumentation().getUiAutomation()
                .adoptShellPermissionIdentity(Manifest.permission.INTERACT_ACROSS_USERS);
        final Context context = InstrumentationRegistry.getTargetContext();
        sIsolatedContext = new IsolatedContext(context, TAG, /*asFuseThread*/ false);
        sIsolatedResolver = sIsolatedContext.getContentResolver();
    }

    @Test
    public void testFilterVolumeNames() throws Exception {
        try (DatabaseHelper helper = new DatabaseHelperS(sIsolatedContext, TEST_CLEAN_DB)) {
            SQLiteDatabase db = helper.getWritableDatabaseForTest();
            {
                final ContentValues values = new ContentValues();
                values.put(FileColumns.MEDIA_TYPE, FileColumns.MEDIA_TYPE_AUDIO);
                values.put(FileColumns.VOLUME_NAME, VOLUME_EXTERNAL_PRIMARY);
                values.put(FileColumns.DATA, "/storage/emulated/0/Coldplay-Clocks.mp3");
                values.put(AudioColumns.TITLE, "Clocks");
                values.put(AudioColumns.ALBUM, "A Rush of Blood");
                values.put(AudioColumns.ARTIST, "Coldplay");
                values.put(AudioColumns.GENRE, "Rock");
                values.put(AudioColumns.IS_MUSIC, true);
                MediaProvider.computeAudioKeyValues(values);
                db.insert("files", FileColumns.DATA, values);
            }
            {
                final ContentValues values = new ContentValues();
                values.put(FileColumns.MEDIA_TYPE, FileColumns.MEDIA_TYPE_AUDIO);
                values.put(FileColumns.VOLUME_NAME, "0000-0000");
                values.put(FileColumns.DATA, "/storage/0000-0000/Coldplay-SpeedOfSound.mp3");
                values.put(AudioColumns.TITLE, "Speed of Sound");
                values.put(AudioColumns.ALBUM, "X&Y");
                values.put(AudioColumns.ARTIST, "Coldplay");
                values.put(AudioColumns.GENRE, "Alternative rock");
                values.put(AudioColumns.IS_MUSIC, true);
                MediaProvider.computeAudioKeyValues(values);
                db.insert("files", FileColumns.DATA, values);
            }
            {
                final ContentValues values = new ContentValues();
                values.put(FileColumns.MEDIA_TYPE, FileColumns.MEDIA_TYPE_AUDIO);
                values.put(FileColumns.VOLUME_NAME, "0000-0000");
                values.put(FileColumns.DATA, "/storage/0000-0000/U2-BeautifulDay.mp3");
                values.put(AudioColumns.TITLE, "Beautiful Day");
                values.put(AudioColumns.ALBUM, "All That You Can't Leave Behind");
                values.put(AudioColumns.ARTIST, "U2");
                values.put(AudioColumns.GENRE, "Rock");
                values.put(AudioColumns.IS_MUSIC, true);
                MediaProvider.computeAudioKeyValues(values);
                db.insert("files", FileColumns.DATA, values);
            }

            // Confirm that raw view knows everything
            assertThat(queryValues(helper, "audio", "title"))
                    .containsExactly("Clocks", "Speed of Sound", "Beautiful Day");

            // By default, database only knows about primary storage
            assertThat(queryValues(helper, "audio_artists", "artist"))
                    .containsExactly("Coldplay");
            assertThat(queryValues(helper, "audio_albums", "album"))
                    .containsExactly("A Rush of Blood");
            assertThat(queryValues(helper, "audio_genres", "name"))
                    .containsExactly("Rock");

            // Once we broaden mounted volumes, we know a lot more
            helper.setFilterVolumeNames(ImmutableSet.of(VOLUME_EXTERNAL_PRIMARY, "0000-0000"));
            assertThat(queryValues(helper, "audio_artists", "artist"))
                    .containsExactly("Coldplay", "U2");
            assertThat(queryValues(helper, "audio_albums", "album"))
                    .containsExactly("A Rush of Blood", "X&Y", "All That You Can't Leave Behind");
            assertThat(queryValues(helper, "audio_genres", "name"))
                    .containsExactly("Rock", "Alternative rock");

            // And unmounting primary narrows us the other way
            helper.setFilterVolumeNames(ImmutableSet.of("0000-0000"));
            assertThat(queryValues(helper, "audio_artists", "artist"))
                    .containsExactly("Coldplay", "U2");
            assertThat(queryValues(helper, "audio_albums", "album"))
                    .containsExactly("X&Y", "All That You Can't Leave Behind");
            assertThat(queryValues(helper, "audio_genres", "name"))
                    .containsExactly("Rock", "Alternative rock");

            // Finally fully unmounted means nothing
            helper.setFilterVolumeNames(ImmutableSet.of());
            assertThat(queryValues(helper, "audio_artists", "artist")).isEmpty();
            assertThat(queryValues(helper, "audio_albums", "album")).isEmpty();
            assertThat(queryValues(helper, "audio_genres", "name")).isEmpty();
        }
    }

    @Test
    public void testArtistsAndAlbumsIncludeOnlyMusic() throws Exception {
        try (DatabaseHelper helper = new DatabaseHelperR(sIsolatedContext, TEST_CLEAN_DB)) {
            SQLiteDatabase db = helper.getWritableDatabaseForTest();
            {
                final ContentValues values = new ContentValues();
                values.put(FileColumns.MEDIA_TYPE, FileColumns.MEDIA_TYPE_AUDIO);
                values.put(FileColumns.VOLUME_NAME, VOLUME_EXTERNAL_PRIMARY);
                values.put(FileColumns.DATA, "/storage/emulated/0/Coldplay-Clocks.mp3");
                values.put(AudioColumns.TITLE, "Clocks");
                values.put(AudioColumns.ALBUM, "A Rush of Blood");
                values.put(AudioColumns.ARTIST, "Coldplay");
                values.put(AudioColumns.GENRE, "Rock");
                values.put(AudioColumns.IS_MUSIC, true);
                MediaProvider.computeAudioKeyValues(values);
                db.insert("files", FileColumns.DATA, values);
            }
            {
                final ContentValues values = new ContentValues();
                values.put(FileColumns.MEDIA_TYPE, FileColumns.MEDIA_TYPE_AUDIO);
                values.put(FileColumns.VOLUME_NAME, VOLUME_EXTERNAL_PRIMARY);
                values.put(FileColumns.DATA, "/storage/emulated/0/My-podcast.mp3");
                values.put(AudioColumns.TITLE, "My podcast title with false is_music");
                values.put(AudioColumns.ALBUM, "My podcast album");
                values.put(AudioColumns.ARTIST, "My podcast artist");
                values.put(AudioColumns.GENRE, "Podcast");
                values.put(AudioColumns.IS_MUSIC, false);
                MediaProvider.computeAudioKeyValues(values);
                db.insert("files", FileColumns.DATA, values);
            }
            {
                final ContentValues values = new ContentValues();
                values.put(FileColumns.MEDIA_TYPE, FileColumns.MEDIA_TYPE_AUDIO);
                values.put(FileColumns.VOLUME_NAME, VOLUME_EXTERNAL_PRIMARY);
                values.put(FileColumns.DATA, "/storage/emulated/0/My-podcast-2.mp3");
                values.put(AudioColumns.TITLE, "My podcast title with not set is_music");
                values.put(AudioColumns.ALBUM, "My podcast album");
                values.put(AudioColumns.ARTIST, "My podcast artist");
                values.put(AudioColumns.GENRE, "Podcast 2");
                MediaProvider.computeAudioKeyValues(values);
                db.insert("files", FileColumns.DATA, values);
            }

            // Raw view shows everything.
            assertThat(queryValues(helper, "audio", "title"))
                    .containsExactly(
                            "Clocks",
                            "My podcast title with false is_music",
                            "My podcast title with not set is_music");

            // Artists and albums show only music files.
            assertThat(queryValues(helper, "audio_artists", "artist"))
                    .containsExactly("Coldplay");
            assertThat(queryValues(helper, "audio_albums", "album"))
                    .containsExactly("A Rush of Blood");

            // Genres should show all genres.
            assertThat(queryValues(helper, "audio_genres", "name"))
                    .containsExactly("Rock", "Podcast", "Podcast 2");
        }
    }

    @Test
    public void testTransactions() throws Exception {
        try (DatabaseHelper helper = new DatabaseHelperR(sIsolatedContext, TEST_CLEAN_DB)) {
            helper.beginTransaction();
            try {
                helper.setTransactionSuccessful();
            } finally {
                helper.endTransaction();
            }

            helper.runWithTransaction((db) -> {
                return 0;
            });
        }
    }

    @Test
    public void testStoO() throws Exception {
        assertDowngrade(DatabaseHelperS.class, DatabaseHelperO.class);
    }

    @Test
    public void testStoP() throws Exception {
        assertDowngrade(DatabaseHelperS.class, DatabaseHelperP.class);
    }

    @Test
    public void testStoQ() throws Exception {
        assertDowngrade(DatabaseHelperS.class, DatabaseHelperQ.class);
    }

    @Test
    public void testStoR() throws Exception {
        assertDowngrade(DatabaseHelperS.class, DatabaseHelperR.class);
    }

    private void assertDowngrade(Class<? extends DatabaseHelper> before,
            Class<? extends DatabaseHelper> after) throws Exception {
        try (DatabaseHelper helper = before.getConstructor(Context.class, String.class)
                .newInstance(sIsolatedContext, TEST_DOWNGRADE_DB)) {
            SQLiteDatabase db = helper.getWritableDatabaseForTest();
            {
                final ContentValues values = new ContentValues();
                values.put(FileColumns.DATA,
                        "/storage/emulated/0/DCIM/global.jpg");
                values.put(FileColumns.DATE_ADDED, System.currentTimeMillis());
                values.put(FileColumns.DATE_MODIFIED, System.currentTimeMillis());
                values.put(FileColumns.DISPLAY_NAME, "global.jpg");
                values.put(FileColumns.MEDIA_TYPE, FileColumns.MEDIA_TYPE_IMAGE);
                assertFalse(db.insert("files", FileColumns.DATA, values) == -1);
            }
            try (Cursor c = db.query("files", null, null, null, null, null, null, null)) {
                assertEquals(1, c.getCount());
            }
        }

        // Downgrade will wipe data, but at least we don't crash
        try (DatabaseHelper helper = after.getConstructor(Context.class, String.class)
                .newInstance(sIsolatedContext, TEST_DOWNGRADE_DB)) {
            SQLiteDatabase db = helper.getWritableDatabaseForTest();
            try (Cursor c = db.query("files", null, null, null, null, null, null, null)) {
                assertEquals(0, c.getCount());
            }
        }
    }

    @Test
    public void testOtoS() throws Exception {
        assertRecompute(DatabaseHelperO.class, DatabaseHelperS.class);
        assertUpgrade(DatabaseHelperO.class, DatabaseHelperS.class);
    }

    @Test
    public void testPtoS() throws Exception {
        assertRecompute(DatabaseHelperP.class, DatabaseHelperS.class);
        assertUpgrade(DatabaseHelperP.class, DatabaseHelperS.class);
    }

    @Test
    public void testQtoS() throws Exception {
        assertUpgrade(DatabaseHelperQ.class, DatabaseHelperS.class);
    }

    @Test
    public void testRtoS() throws Exception {
        assertUpgrade(DatabaseHelperR.class, DatabaseHelperS.class);
    }

    private void assertRecompute(Class<? extends DatabaseHelper> before,
            Class<? extends DatabaseHelper> after) throws Exception {
        try (DatabaseHelper helper = before.getConstructor(Context.class, String.class)
                .newInstance(sIsolatedContext, TEST_RECOMPUTE_DB)) {
            SQLiteDatabase db = helper.getWritableDatabaseForTest();
            {
                final ContentValues values = new ContentValues();
                values.put(FileColumns.DATA,
                        "/storage/emulated/0/DCIM/global.jpg");
                values.put(FileColumns.DATE_ADDED, System.currentTimeMillis());
                values.put(FileColumns.DATE_MODIFIED, System.currentTimeMillis());
                values.put(FileColumns.DISPLAY_NAME, "global.jpg");
                values.put(FileColumns.MEDIA_TYPE, FileColumns.MEDIA_TYPE_IMAGE);
                values.put(FileColumns.MIME_TYPE, "image/jpeg");
                assertFalse(db.insert("files", FileColumns.DATA, values) == -1);
            }
            {
                final ContentValues values = new ContentValues();
                values.put(FileColumns.DATA,
                        "/storage/emulated/0/Android/media/com.example/app.jpg");
                values.put(FileColumns.DATE_ADDED, System.currentTimeMillis());
                values.put(FileColumns.DATE_MODIFIED, System.currentTimeMillis());
                values.put(FileColumns.DISPLAY_NAME, "app.jpg");
                values.put(FileColumns.MEDIA_TYPE, FileColumns.MEDIA_TYPE_IMAGE);
                values.put(FileColumns.MIME_TYPE, "image/jpeg");
                assertFalse(db.insert("files", FileColumns.DATA, values) == -1);
            }
            {
                final ContentValues values = new ContentValues();
                values.put(FileColumns.DATA,
                        "/storage/emulated/0/Download/colors.txt");
                values.put(FileColumns.DATE_ADDED, System.currentTimeMillis());
                values.put(FileColumns.DATE_MODIFIED, System.currentTimeMillis());
                values.put(FileColumns.DISPLAY_NAME, "colors.txt");
                values.put(FileColumns.MEDIA_TYPE, FileColumns.MEDIA_TYPE_NONE);
                values.put(FileColumns.MIME_TYPE, "text/plain");
                assertFalse(db.insert("files", FileColumns.DATA, values) == -1);
            }
            {
                final ContentValues values = new ContentValues();
                values.put(FileColumns.DATA,
                        "/storage/emulated/0/Download/foo");
                values.put(FileColumns.DATE_ADDED, System.currentTimeMillis());
                values.put(FileColumns.DATE_MODIFIED, System.currentTimeMillis());
                assertFalse(db.insert("files", FileColumns.DATA, values) == -1);
            }
            {
                final ContentValues values = new ContentValues();
                values.put(FileColumns.DATA, "/storage/emulated/0/Download/bar");
                values.put(FileColumns.DATE_ADDED, System.currentTimeMillis());
                values.put(FileColumns.DATE_MODIFIED, System.currentTimeMillis());
                assertFalse(db.insert("files", FileColumns.DATA, values) == -1);
            }
        }

        try (DatabaseHelper helper = after.getConstructor(Context.class, String.class)
                .newInstance(sIsolatedContext, TEST_RECOMPUTE_DB)) {
            SQLiteDatabase db = helper.getWritableDatabaseForTest();
            try (Cursor c = db.query("files", null, FileColumns.DISPLAY_NAME + "='global.jpg'",
                    null, null, null, null)) {
                assertEquals(1, c.getCount());
                assertTrue(c.moveToFirst());
                assertEquals("/storage/emulated/0/DCIM/global.jpg",
                        c.getString(c.getColumnIndexOrThrow(FileColumns.DATA)));
                assertEquals(null,
                        c.getString(c.getColumnIndexOrThrow(FileColumns.OWNER_PACKAGE_NAME)));
                assertEquals("0", c.getString(c.getColumnIndexOrThrow(FileColumns.IS_DOWNLOAD)));
            }
            try (Cursor c = db.query("files", null, FileColumns.DISPLAY_NAME + "='app.jpg'",
                    null, null, null, null)) {
                assertEquals(1, c.getCount());
                assertTrue(c.moveToFirst());
                assertEquals("/storage/emulated/0/Android/media/com.example/app.jpg",
                        c.getString(c.getColumnIndexOrThrow(FileColumns.DATA)));
                assertEquals("com.example",
                        c.getString(c.getColumnIndexOrThrow(FileColumns.OWNER_PACKAGE_NAME)));
                assertEquals("0", c.getString(c.getColumnIndexOrThrow(FileColumns.IS_DOWNLOAD)));
            }
            try (Cursor c = db.query("files", null, FileColumns.DISPLAY_NAME + "='colors.txt'",
                    null, null, null, null)) {
                assertEquals(1, c.getCount());
                assertTrue(c.moveToFirst());
                assertEquals("/storage/emulated/0/Download/colors.txt",
                        c.getString(c.getColumnIndexOrThrow(FileColumns.DATA)));
                assertEquals("text/plain",
                        c.getString(c.getColumnIndexOrThrow(FileColumns.MIME_TYPE)));
                assertEquals(null,
                        c.getString(c.getColumnIndexOrThrow(FileColumns.OWNER_PACKAGE_NAME)));
                assertEquals("1", c.getString(c.getColumnIndexOrThrow(FileColumns.IS_DOWNLOAD)));
            }
            try (Cursor c = db.query("files", null,
                    FileColumns.DATA + "='/storage/emulated/0/Download/foo'",
                    null, null, null, null)) {
                assertEquals(1, c.getCount());
                assertTrue(c.moveToFirst());
                assertNull(c.getString(c.getColumnIndexOrThrow(FileColumns.MIME_TYPE)));
                assertEquals("foo", c.getString(c.getColumnIndexOrThrow(FileColumns.DISPLAY_NAME)));
                assertEquals("1", c.getString(c.getColumnIndexOrThrow(FileColumns.IS_DOWNLOAD)));
            }
            try (Cursor c = db.query("files", null,
                    FileColumns.DATA + "='/storage/emulated/0/Download/bar'",
                    null, null, null, null)) {
                assertEquals(1, c.getCount());
                assertTrue(c.moveToFirst());
                assertNull(c.getString(c.getColumnIndexOrThrow(FileColumns.MIME_TYPE)));
                assertEquals("bar", c.getString(c.getColumnIndexOrThrow(FileColumns.DISPLAY_NAME)));
                assertEquals("1", c.getString(c.getColumnIndexOrThrow(FileColumns.IS_DOWNLOAD)));
            }
        }
    }

    private void assertUpgrade(Class<? extends DatabaseHelper> before,
            Class<? extends DatabaseHelper> after) throws Exception {
        try (DatabaseHelper helper = before.getConstructor(Context.class, String.class)
                .newInstance(sIsolatedContext, TEST_UPGRADE_DB)) {
            SQLiteDatabase db = helper.getWritableDatabaseForTest();
        }

        try (DatabaseHelper helper = after.getConstructor(Context.class, String.class)
                .newInstance(sIsolatedContext, TEST_UPGRADE_DB)) {
            SQLiteDatabase db = helper.getWritableDatabaseForTest();

            // Create a second isolated instance from scratch and assert that
            // upgraded schema is identical
            try (DatabaseHelper helper2 = after.getConstructor(Context.class, String.class)
                    .newInstance(sIsolatedContext, TEST_CLEAN_DB)) {
                SQLiteDatabase db2 = helper2.getWritableDatabaseForTest();

                try (Cursor c1 = db.query("sqlite_master",
                        null, null, null, null, null, SQLITE_MASTER_ORDER_BY);
                        Cursor c2 = db2.query("sqlite_master",
                                null, null, null, null, null, SQLITE_MASTER_ORDER_BY)) {
                    while (c1.moveToNext() && c2.moveToNext()) {
                        final String sql1 = normalize(c1.getString(4));
                        final String sql2 = normalize(c2.getString(4));
                        Log.v(TAG, String.valueOf(sql1));
                        Log.v(TAG, String.valueOf(sql2));
                        assertEquals(sql2, sql1);

                        assertEquals(c2.getString(0), c1.getString(0));
                        assertEquals(c2.getString(1), c1.getString(1));
                        assertEquals(c2.getString(2), c1.getString(2));
                    }
                    assertEquals(c1.getCount(), c2.getCount());
                }
            }
        }
    }

    /**
     * Test that existing database rows will default to _modifier=MODIFIER_MEDIA_SCAN
     * after database upgrade.
     */
    @Test
    public void testUpgradeAndAddModifier() throws Exception {
        Class<? extends DatabaseHelper> beforeModifier = DatabaseHelperR.class;
        Class<? extends DatabaseHelper> afterModifier = DatabaseHelperS.class;

        try (DatabaseHelper helper = beforeModifier.getConstructor(Context.class, String.class)
                .newInstance(sIsolatedContext, TEST_UPGRADE_DB)) {
            SQLiteDatabase db = helper.getWritableDatabaseForTest();
            {
                // Insert a row before database upgrade.
                final ContentValues values = new ContentValues();
                values.put(FileColumns.DATA, "/storage/emulated/0/DCIM/test.jpg");
                assertThat(db.insert("files", FileColumns.DATA, values)).isNotEqualTo(-1);
            }
        }

        try (DatabaseHelper helper = afterModifier.getConstructor(Context.class, String.class)
                .newInstance(sIsolatedContext, TEST_UPGRADE_DB)) {
            SQLiteDatabase db = helper.getWritableDatabaseForTest();

            try (Cursor cr = db.query("files", new String[]{FileColumns._MODIFIER}, null, null,
                    null, null, null)) {
                assertEquals(cr.getCount(), 1);
                while (cr.moveToNext()) {
                    // Verify that after db upgrade, for existing database rows, we set value of
                    // _modifier=MODIFIER_MEDIA_SCAN
                    assertThat(cr.getInt(0)).isEqualTo(FileColumns._MODIFIER_MEDIA_SCAN);
                }
            }
        }
    }

    @Test
    public void testAddUserId() throws Exception {
        try (DatabaseHelper helper = new DatabaseHelperR(sIsolatedContext, TEST_UPGRADE_DB)) {
            SQLiteDatabase db = helper.getWritableDatabaseForTest();
            {
                // Insert a row before database upgrade.
                final ContentValues values = new ContentValues();
                values.put(FileColumns.DATA, "/storage/emulated/0/DCIM/test.jpg");
                assertThat(db.insert("files", FileColumns.DATA, values)).isNotEqualTo(-1);
            }
        }

        try (DatabaseHelper helper = new DatabaseHelperS(sIsolatedContext, TEST_UPGRADE_DB)) {
            SQLiteDatabase db = helper.getWritableDatabaseForTest();
            // Insert a row in the new version as well
            final ContentValues values = new ContentValues();
            values.put(FileColumns.DATA, "/storage/emulated/0/DCIM/test2.jpg");
            assertThat(db.insert("files", FileColumns.DATA, values)).isNotEqualTo(-1);

            try (Cursor cr = db.query("files", new String[]{FileColumns._USER_ID}, null, null,
                    null, null, null)) {
                assertEquals(2, cr.getCount());
                while (cr.moveToNext()) {
                    // Verify that after db upgrade, for all database rows (new inserts and
                    // upgrades), we set the _user_id
                    assertThat(cr.getInt(0)).isEqualTo(UserHandle.myUserId());
                }
            }
        }
    }

    /**
     * Test that database downgrade changed the UUID saved in database file.
     */
    @Test
    public void testDowngradeChangesUUID() throws Exception {
        Class<? extends DatabaseHelper> dbVersionHigher = DatabaseHelperS.class;
        Class<? extends DatabaseHelper> dbVersionLower = DatabaseHelperR.class;
        String originalUUID;
        int originalVersion;

        // Create the database with database version = dbVersionLower
        try (DatabaseHelper helper = dbVersionLower.getConstructor(Context.class, String.class)
                .newInstance(sIsolatedContext, TEST_DOWNGRADE_DB)) {
            SQLiteDatabase db = helper.getWritableDatabaseForTest();
            originalUUID = DatabaseHelper.getOrCreateUuid(db);
            originalVersion = db.getVersion();
            // Verify that original version of the database is dbVersionLower.
            assertWithMessage("Current database version")
                    .that(db.getVersion()).isEqualTo(DatabaseHelper.VERSION_R);
        }

        // Upgrade the database by changing the version to dbVersionHigher
        try (DatabaseHelper helper = dbVersionHigher.getConstructor(Context.class, String.class)
                .newInstance(sIsolatedContext, TEST_DOWNGRADE_DB)) {
            SQLiteDatabase db = helper.getWritableDatabaseForTest();
            // Verify that upgrade resulted in database version change.
            assertWithMessage("Current database version after upgrade")
                    .that(db.getVersion()).isNotEqualTo(originalVersion);
            // Verify that upgrade resulted in database version same as latest version.
            assertWithMessage("Current database version after upgrade")
                    .that(db.getVersion()).isEqualTo(VERSION_LATEST);
            // Verify that upgrade didn't change UUID
            assertWithMessage("Current database UUID after upgrade")
                    .that(DatabaseHelper.getOrCreateUuid(db)).isEqualTo(originalUUID);
        }

        // Downgrade the database by changing the version to dbVersionLower
        try (DatabaseHelper helper = dbVersionLower.getConstructor(Context.class, String.class)
                .newInstance(sIsolatedContext, TEST_DOWNGRADE_DB)) {
            SQLiteDatabase db = helper.getWritableDatabaseForTest();
            // Verify that downgraded version is same as original database version before upgrade
            assertWithMessage("Current database version after downgrade")
                    .that(db.getVersion()).isEqualTo(originalVersion);
            // Verify that downgrade changed UUID
            assertWithMessage("Current database UUID after downgrade")
                    .that(DatabaseHelper.getOrCreateUuid(db)).isNotEqualTo(originalUUID);
        }
    }

<<<<<<< HEAD
    /**
     * Test that database uuid doesn't change when we call open() on the same database.
     */
    @Test
    public void testDatabaseUUIDDoesntChange() throws Exception {
        Class<? extends DatabaseHelper> dbVersion1 = DatabaseHelperS.class;
        Class<? extends DatabaseHelper> dbVersion2 = DatabaseHelperS.class;
        String uuid1;

        try (DatabaseHelper helper1 = dbVersion1.getConstructor(Context.class, String.class)
                .newInstance(sIsolatedContext, TEST_CLEAN_DB)) {
            SQLiteDatabase db1 = helper1.getWritableDatabaseForTest();
            uuid1 = DatabaseHelper.getUuid(db1);
            assertWithMessage("Current database version")
                    .that(db1.getVersion()).isEqualTo(VERSION_LATEST);
        }

        try (DatabaseHelper helper2 = dbVersion2.getConstructor(Context.class, String.class)
                .newInstance(sIsolatedContext, TEST_CLEAN_DB)) {
            SQLiteDatabase db2 = helper2.getWritableDatabaseForTest();
            String uuid2 = DatabaseHelper.getUuid(db2);
            // Verify that database version is same
            assertWithMessage("Current database version")
                    .that(db2.getVersion()).isEqualTo(VERSION_LATEST);
            // Verify that UUID hasn't changed.
            assertWithMessage("Current UUID is same as")
                    .that(uuid1).isEqualTo(uuid2);
        }
    }

=======
>>>>>>> 0d933eed
    private static String normalize(String sql) {
        return sql != null ? sql.replace(", ", ",") : null;
    }

    private static Set<String> queryValues(@NonNull DatabaseHelper helper, @NonNull String table,
            @NonNull String columnName) {
        try (Cursor c = helper.getWritableDatabaseForTest().query(table,
                new String[] { columnName }, null, null, null, null, null)) {
            final ArraySet<String> res = new ArraySet<>();
            while (c.moveToNext()) {
                res.add(c.getString(0));
            }
            return res;
        }
    }

    private static class DatabaseHelperO extends DatabaseHelper {
        public DatabaseHelperO(Context context, String name) {
            super(context, name, DatabaseHelper.VERSION_O,
                    false, false, false, Column.class, null, null, null, null);
        }

        @Override
        public void onCreate(SQLiteDatabase db) {
            createOSchema(db, false);
        }
    }

    private static class DatabaseHelperP extends DatabaseHelper {
        public DatabaseHelperP(Context context, String name) {
            super(context, name, DatabaseHelper.VERSION_P,
                    false, false, false, Column.class, null, null, null, null);
        }

        @Override
        public void onCreate(SQLiteDatabase db) {
            createPSchema(db, false);
        }
    }

    private static class DatabaseHelperQ extends DatabaseHelper {
        public DatabaseHelperQ(Context context, String name) {
            super(context, name, DatabaseHelper.VERSION_Q,
                    false, false, false, Column.class, null, null, null, null);
        }

        @Override
        public void onCreate(SQLiteDatabase db) {
            createQSchema(db, false);
        }
    }

    private static class DatabaseHelperR extends DatabaseHelper {
        public DatabaseHelperR(Context context, String name) {
            super(context, name, DatabaseHelper.VERSION_R,
                    false, false, false, Column.class, null, null,
                    MediaProvider.MIGRATION_LISTENER, null);
        }

        @Override
        public void onCreate(SQLiteDatabase db) {
            createRSchema(db, false);
        }
    }

    private static class DatabaseHelperS extends DatabaseHelper {
        public DatabaseHelperS(Context context, String name) {
            super(context, name, DatabaseHelper.VERSION_S,
                    false, false, false, Column.class, null, null,
                    MediaProvider.MIGRATION_LISTENER, null);
        }
    }

    /**
     * Snapshot of {@link MediaProvider#createLatestSchema} as of
     * {@link android.os.Build.VERSION_CODES#O}.
     */
    private static void createOSchema(SQLiteDatabase db, boolean internal) {
        makePristineSchema(db);

        // CAUTION: THIS IS A SNAPSHOTTED GOLDEN SCHEMA THAT SHOULD NEVER BE
        // DIRECTLY MODIFIED, SINCE IT REPRESENTS A DEVICE IN THE WILD THAT WE
        // MUST SUPPORT. IF TESTS ARE FAILING, THE CORRECT FIX IS TO ADJUST THE
        // DATABASE UPGRADE LOGIC TO MIGRATE THIS SNAPSHOTTED GOLDEN SCHEMA TO
        // THE LATEST SCHEMA.

        db.execSQL("CREATE TABLE android_metadata (locale TEXT)");
        db.execSQL("CREATE TABLE thumbnails (_id INTEGER PRIMARY KEY,_data TEXT,image_id INTEGER,"
                + "kind INTEGER,width INTEGER,height INTEGER)");
        db.execSQL("CREATE TABLE artists (artist_id INTEGER PRIMARY KEY,"
                + "artist_key TEXT NOT NULL UNIQUE,artist TEXT NOT NULL)");
        db.execSQL("CREATE TABLE albums (album_id INTEGER PRIMARY KEY,"
                + "album_key TEXT NOT NULL UNIQUE,album TEXT NOT NULL)");
        db.execSQL("CREATE TABLE album_art (album_id INTEGER PRIMARY KEY,_data TEXT)");
        db.execSQL("CREATE TABLE videothumbnails (_id INTEGER PRIMARY KEY,_data TEXT,"
                + "video_id INTEGER,kind INTEGER,width INTEGER,height INTEGER)");
        db.execSQL("CREATE TABLE files (_id INTEGER PRIMARY KEY AUTOINCREMENT,"
                + "_data TEXT UNIQUE COLLATE NOCASE,_size INTEGER,format INTEGER,parent INTEGER,"
                + "date_added INTEGER,date_modified INTEGER,mime_type TEXT,title TEXT,"
                + "description TEXT,_display_name TEXT,picasa_id TEXT,orientation INTEGER,"
                + "latitude DOUBLE,longitude DOUBLE,datetaken INTEGER,mini_thumb_magic INTEGER,"
                + "bucket_id TEXT,bucket_display_name TEXT,isprivate INTEGER,title_key TEXT,"
                + "artist_id INTEGER,album_id INTEGER,composer TEXT,track INTEGER,"
                + "year INTEGER CHECK(year!=0),is_ringtone INTEGER,is_music INTEGER,"
                + "is_alarm INTEGER,is_notification INTEGER,is_podcast INTEGER,album_artist TEXT,"
                + "duration INTEGER,bookmark INTEGER,artist TEXT,album TEXT,resolution TEXT,"
                + "tags TEXT,category TEXT,language TEXT,mini_thumb_data TEXT,name TEXT,"
                + "media_type INTEGER,old_id INTEGER,is_drm INTEGER,"
                + "width INTEGER, height INTEGER)");
        db.execSQL("CREATE TABLE log (time DATETIME, message TEXT)");
        if (!internal) {
            db.execSQL("CREATE TABLE audio_genres (_id INTEGER PRIMARY KEY,name TEXT NOT NULL)");
            db.execSQL("CREATE TABLE audio_genres_map (_id INTEGER PRIMARY KEY,"
                    + "audio_id INTEGER NOT NULL,genre_id INTEGER NOT NULL,"
                    + "UNIQUE (audio_id,genre_id) ON CONFLICT IGNORE)");
            db.execSQL("CREATE TABLE audio_playlists_map (_id INTEGER PRIMARY KEY,"
                    + "audio_id INTEGER NOT NULL,playlist_id INTEGER NOT NULL,"
                    + "play_order INTEGER NOT NULL)");
            db.execSQL("CREATE TRIGGER audio_genres_cleanup DELETE ON audio_genres BEGIN DELETE"
                    + " FROM audio_genres_map WHERE genre_id = old._id;END");
            db.execSQL("CREATE TRIGGER audio_playlists_cleanup DELETE ON files"
                    + " WHEN old.media_type=4"
                    + " BEGIN DELETE FROM audio_playlists_map WHERE playlist_id = old._id;"
                    + "SELECT _DELETE_FILE(old._data);END");
            db.execSQL("CREATE TRIGGER files_cleanup DELETE ON files"
                    + " BEGIN SELECT _OBJECT_REMOVED(old._id);END");
            db.execSQL("CREATE VIEW audio_playlists AS SELECT _id,_data,name,date_added,date_modified"
                    + " FROM files WHERE media_type=4");
        }

        db.execSQL("CREATE INDEX image_id_index on thumbnails(image_id)");
        db.execSQL("CREATE INDEX album_idx on albums(album)");
        db.execSQL("CREATE INDEX albumkey_index on albums(album_key)");
        db.execSQL("CREATE INDEX artist_idx on artists(artist)");
        db.execSQL("CREATE INDEX artistkey_index on artists(artist_key)");
        db.execSQL("CREATE INDEX video_id_index on videothumbnails(video_id)");
        db.execSQL("CREATE INDEX album_id_idx ON files(album_id)");
        db.execSQL("CREATE INDEX artist_id_idx ON files(artist_id)");
        db.execSQL("CREATE INDEX bucket_index on files(bucket_id,media_type,datetaken, _id)");
        db.execSQL("CREATE INDEX bucket_name on files(bucket_id,media_type,bucket_display_name)");
        db.execSQL("CREATE INDEX format_index ON files(format)");
        db.execSQL("CREATE INDEX media_type_index ON files(media_type)");
        db.execSQL("CREATE INDEX parent_index ON files(parent)");
        db.execSQL("CREATE INDEX path_index ON files(_data)");
        db.execSQL("CREATE INDEX sort_index ON files(datetaken ASC, _id ASC)");
        db.execSQL("CREATE INDEX title_idx ON files(title)");
        db.execSQL("CREATE INDEX titlekey_index ON files(title_key)");

        db.execSQL("CREATE VIEW audio_meta AS SELECT _id,_data,_display_name,_size,mime_type,"
                + "date_added,is_drm,date_modified,title,title_key,duration,artist_id,composer,"
                + "album_id,track,year,is_ringtone,is_music,is_alarm,is_notification,is_podcast,"
                + "bookmark,album_artist FROM files WHERE media_type=2");
        db.execSQL("CREATE VIEW artists_albums_map AS SELECT DISTINCT artist_id, album_id"
                + " FROM audio_meta");
        db.execSQL("CREATE VIEW audio as SELECT * FROM audio_meta LEFT OUTER JOIN artists"
                + " ON audio_meta.artist_id=artists.artist_id LEFT OUTER JOIN albums"
                + " ON audio_meta.album_id=albums.album_id");
        db.execSQL("CREATE VIEW album_info AS SELECT audio.album_id AS _id, album, album_key,"
                + " MIN(year) AS minyear, MAX(year) AS maxyear, artist, artist_id, artist_key,"
                + " count(*) AS numsongs,album_art._data AS album_art FROM audio"
                + " LEFT OUTER JOIN album_art ON audio.album_id=album_art.album_id WHERE is_music=1"
                + " GROUP BY audio.album_id");
        db.execSQL("CREATE VIEW searchhelpertitle AS SELECT * FROM audio ORDER BY title_key");
        db.execSQL("CREATE VIEW artist_info AS SELECT artist_id AS _id, artist, artist_key,"
                + " COUNT(DISTINCT album_key) AS number_of_albums, COUNT(*) AS number_of_tracks"
                + " FROM audio"
                + " WHERE is_music=1 GROUP BY artist_key");
        db.execSQL("CREATE VIEW search AS SELECT _id,'artist' AS mime_type,artist,NULL AS album,"
                + "NULL AS title,artist AS text1,NULL AS text2,number_of_albums AS data1,"
                + "number_of_tracks AS data2,artist_key AS match,"
                + "'content://media/external/audio/artists/'||_id AS suggest_intent_data,"
                + "1 AS grouporder FROM artist_info WHERE (artist!='<unknown>')"
                + " UNION ALL SELECT _id,'album' AS mime_type,artist,album,"
                + "NULL AS title,album AS text1,artist AS text2,NULL AS data1,"
                + "NULL AS data2,artist_key||' '||album_key AS match,"
                + "'content://media/external/audio/albums/'||_id AS suggest_intent_data,"
                + "2 AS grouporder FROM album_info"
                + " WHERE (album!='<unknown>')"
                + " UNION ALL SELECT searchhelpertitle._id AS _id,mime_type,artist,album,title,"
                + "title AS text1,artist AS text2,NULL AS data1,"
                + "NULL AS data2,artist_key||' '||album_key||' '||title_key AS match,"
                + "'content://media/external/audio/media/'||searchhelpertitle._id"
                + " AS suggest_intent_data,"
                + "3 AS grouporder FROM searchhelpertitle WHERE (title != '')");
        db.execSQL("CREATE VIEW audio_genres_map_noid AS SELECT audio_id,genre_id"
                + " FROM audio_genres_map");
        db.execSQL("CREATE VIEW images AS SELECT _id,_data,_size,_display_name,mime_type,title,"
                + "date_added,date_modified,description,picasa_id,isprivate,latitude,longitude,"
                + "datetaken,orientation,mini_thumb_magic,bucket_id,bucket_display_name,width,"
                + "height FROM files WHERE media_type=1");
        db.execSQL("CREATE VIEW video AS SELECT _id,_data,_display_name,_size,mime_type,"
                + "date_added,date_modified,title,duration,artist,album,resolution,description,"
                + "isprivate,tags,category,language,mini_thumb_data,latitude,longitude,datetaken,"
                + "mini_thumb_magic,bucket_id,bucket_display_name,bookmark,width,height"
                + " FROM files WHERE media_type=3");

        db.execSQL("CREATE TRIGGER albumart_cleanup1 DELETE ON albums BEGIN DELETE FROM album_art"
                + " WHERE album_id = old.album_id;END");
        db.execSQL("CREATE TRIGGER albumart_cleanup2 DELETE ON album_art"
                + " BEGIN SELECT _DELETE_FILE(old._data);END");
    }

    /**
     * Snapshot of {@link MediaProvider#createLatestSchema} as of
     * {@link android.os.Build.VERSION_CODES#P}.
     */
    private static void createPSchema(SQLiteDatabase db, boolean internal) {
        makePristineSchema(db);

        // CAUTION: THIS IS A SNAPSHOTTED GOLDEN SCHEMA THAT SHOULD NEVER BE
        // DIRECTLY MODIFIED, SINCE IT REPRESENTS A DEVICE IN THE WILD THAT WE
        // MUST SUPPORT. IF TESTS ARE FAILING, THE CORRECT FIX IS TO ADJUST THE
        // DATABASE UPGRADE LOGIC TO MIGRATE THIS SNAPSHOTTED GOLDEN SCHEMA TO
        // THE LATEST SCHEMA.

        db.execSQL("CREATE TABLE android_metadata (locale TEXT)");
        db.execSQL("CREATE TABLE thumbnails (_id INTEGER PRIMARY KEY,_data TEXT,image_id INTEGER,"
                + "kind INTEGER,width INTEGER,height INTEGER)");
        db.execSQL("CREATE TABLE artists (artist_id INTEGER PRIMARY KEY,"
                + "artist_key TEXT NOT NULL UNIQUE,artist TEXT NOT NULL)");
        db.execSQL("CREATE TABLE albums (album_id INTEGER PRIMARY KEY,"
                + "album_key TEXT NOT NULL UNIQUE,album TEXT NOT NULL)");
        db.execSQL("CREATE TABLE album_art (album_id INTEGER PRIMARY KEY,_data TEXT)");
        db.execSQL("CREATE TABLE videothumbnails (_id INTEGER PRIMARY KEY,_data TEXT,"
                + "video_id INTEGER,kind INTEGER,width INTEGER,height INTEGER)");
        db.execSQL("CREATE TABLE files (_id INTEGER PRIMARY KEY AUTOINCREMENT,"
                + "_data TEXT UNIQUE COLLATE NOCASE,_size INTEGER,format INTEGER,parent INTEGER,"
                + "date_added INTEGER,date_modified INTEGER,mime_type TEXT,title TEXT,"
                + "description TEXT,_display_name TEXT,picasa_id TEXT,orientation INTEGER,"
                + "latitude DOUBLE,longitude DOUBLE,datetaken INTEGER,mini_thumb_magic INTEGER,"
                + "bucket_id TEXT,bucket_display_name TEXT,isprivate INTEGER,title_key TEXT,"
                + "artist_id INTEGER,album_id INTEGER,composer TEXT,track INTEGER,"
                + "year INTEGER CHECK(year!=0),is_ringtone INTEGER,is_music INTEGER,"
                + "is_alarm INTEGER,is_notification INTEGER,is_podcast INTEGER,album_artist TEXT,"
                + "duration INTEGER,bookmark INTEGER,artist TEXT,album TEXT,resolution TEXT,"
                + "tags TEXT,category TEXT,language TEXT,mini_thumb_data TEXT,name TEXT,"
                + "media_type INTEGER,old_id INTEGER,is_drm INTEGER,"
                + "width INTEGER, height INTEGER, title_resource_uri TEXT)");
        db.execSQL("CREATE TABLE log (time DATETIME, message TEXT)");
        if (!internal) {
            db.execSQL("CREATE TABLE audio_genres (_id INTEGER PRIMARY KEY,name TEXT NOT NULL)");
            db.execSQL("CREATE TABLE audio_genres_map (_id INTEGER PRIMARY KEY,"
                    + "audio_id INTEGER NOT NULL,genre_id INTEGER NOT NULL,"
                    + "UNIQUE (audio_id,genre_id) ON CONFLICT IGNORE)");
            db.execSQL("CREATE TABLE audio_playlists_map (_id INTEGER PRIMARY KEY,"
                    + "audio_id INTEGER NOT NULL,playlist_id INTEGER NOT NULL,"
                    + "play_order INTEGER NOT NULL)");
            db.execSQL("CREATE TRIGGER audio_genres_cleanup DELETE ON audio_genres BEGIN DELETE"
                    + " FROM audio_genres_map WHERE genre_id = old._id;END");
            db.execSQL("CREATE TRIGGER audio_playlists_cleanup DELETE ON files"
                    + " WHEN old.media_type=4"
                    + " BEGIN DELETE FROM audio_playlists_map WHERE playlist_id = old._id;"
                    + "SELECT _DELETE_FILE(old._data);END");
            db.execSQL("CREATE TRIGGER files_cleanup DELETE ON files"
                    + " BEGIN SELECT _OBJECT_REMOVED(old._id);END");
            db.execSQL("CREATE VIEW audio_playlists AS SELECT _id,_data,name,date_added,date_modified"
                    + " FROM files WHERE media_type=4");
        }

        db.execSQL("CREATE INDEX image_id_index on thumbnails(image_id)");
        db.execSQL("CREATE INDEX album_idx on albums(album)");
        db.execSQL("CREATE INDEX albumkey_index on albums(album_key)");
        db.execSQL("CREATE INDEX artist_idx on artists(artist)");
        db.execSQL("CREATE INDEX artistkey_index on artists(artist_key)");
        db.execSQL("CREATE INDEX video_id_index on videothumbnails(video_id)");
        db.execSQL("CREATE INDEX album_id_idx ON files(album_id)");
        db.execSQL("CREATE INDEX artist_id_idx ON files(artist_id)");
        db.execSQL("CREATE INDEX bucket_index on files(bucket_id,media_type,datetaken, _id)");
        db.execSQL("CREATE INDEX bucket_name on files(bucket_id,media_type,bucket_display_name)");
        db.execSQL("CREATE INDEX format_index ON files(format)");
        db.execSQL("CREATE INDEX media_type_index ON files(media_type)");
        db.execSQL("CREATE INDEX parent_index ON files(parent)");
        db.execSQL("CREATE INDEX path_index ON files(_data)");
        db.execSQL("CREATE INDEX sort_index ON files(datetaken ASC, _id ASC)");
        db.execSQL("CREATE INDEX title_idx ON files(title)");
        db.execSQL("CREATE INDEX titlekey_index ON files(title_key)");

        db.execSQL("CREATE VIEW audio_meta AS SELECT _id,_data,_display_name,_size,mime_type,"
                + "date_added,is_drm,date_modified,title,title_key,duration,artist_id,composer,"
                + "album_id,track,year,is_ringtone,is_music,is_alarm,is_notification,is_podcast,"
                + "bookmark,album_artist FROM files WHERE media_type=2");
        db.execSQL("CREATE VIEW artists_albums_map AS SELECT DISTINCT artist_id, album_id"
                + " FROM audio_meta");
        db.execSQL("CREATE VIEW audio as SELECT * FROM audio_meta LEFT OUTER JOIN artists"
                + " ON audio_meta.artist_id=artists.artist_id LEFT OUTER JOIN albums"
                + " ON audio_meta.album_id=albums.album_id");
        db.execSQL("CREATE VIEW album_info AS SELECT audio.album_id AS _id, album, album_key,"
                + " MIN(year) AS minyear, MAX(year) AS maxyear, artist, artist_id, artist_key,"
                + " count(*) AS numsongs,album_art._data AS album_art FROM audio"
                + " LEFT OUTER JOIN album_art ON audio.album_id=album_art.album_id WHERE is_music=1"
                + " GROUP BY audio.album_id");
        db.execSQL("CREATE VIEW searchhelpertitle AS SELECT * FROM audio ORDER BY title_key");
        db.execSQL("CREATE VIEW artist_info AS SELECT artist_id AS _id, artist, artist_key,"
                + " COUNT(DISTINCT album_key) AS number_of_albums, COUNT(*) AS number_of_tracks"
                + " FROM audio"
                + " WHERE is_music=1 GROUP BY artist_key");
        db.execSQL("CREATE VIEW search AS SELECT _id,'artist' AS mime_type,artist,NULL AS album,"
                + "NULL AS title,artist AS text1,NULL AS text2,number_of_albums AS data1,"
                + "number_of_tracks AS data2,artist_key AS match,"
                + "'content://media/external/audio/artists/'||_id AS suggest_intent_data,"
                + "1 AS grouporder FROM artist_info WHERE (artist!='<unknown>')"
                + " UNION ALL SELECT _id,'album' AS mime_type,artist,album,"
                + "NULL AS title,album AS text1,artist AS text2,NULL AS data1,"
                + "NULL AS data2,artist_key||' '||album_key AS match,"
                + "'content://media/external/audio/albums/'||_id AS suggest_intent_data,"
                + "2 AS grouporder FROM album_info"
                + " WHERE (album!='<unknown>')"
                + " UNION ALL SELECT searchhelpertitle._id AS _id,mime_type,artist,album,title,"
                + "title AS text1,artist AS text2,NULL AS data1,"
                + "NULL AS data2,artist_key||' '||album_key||' '||title_key AS match,"
                + "'content://media/external/audio/media/'||searchhelpertitle._id"
                + " AS suggest_intent_data,"
                + "3 AS grouporder FROM searchhelpertitle WHERE (title != '')");
        db.execSQL("CREATE VIEW audio_genres_map_noid AS SELECT audio_id,genre_id"
                + " FROM audio_genres_map");
        db.execSQL("CREATE VIEW images AS SELECT _id,_data,_size,_display_name,mime_type,title,"
                + "date_added,date_modified,description,picasa_id,isprivate,latitude,longitude,"
                + "datetaken,orientation,mini_thumb_magic,bucket_id,bucket_display_name,width,"
                + "height FROM files WHERE media_type=1");
        db.execSQL("CREATE VIEW video AS SELECT _id,_data,_display_name,_size,mime_type,"
                + "date_added,date_modified,title,duration,artist,album,resolution,description,"
                + "isprivate,tags,category,language,mini_thumb_data,latitude,longitude,datetaken,"
                + "mini_thumb_magic,bucket_id,bucket_display_name,bookmark,width,height"
                + " FROM files WHERE media_type=3");

        db.execSQL("CREATE TRIGGER albumart_cleanup1 DELETE ON albums BEGIN DELETE FROM album_art"
                + " WHERE album_id = old.album_id;END");
        db.execSQL("CREATE TRIGGER albumart_cleanup2 DELETE ON album_art"
                + " BEGIN SELECT _DELETE_FILE(old._data);END");
    }

    /**
     * Snapshot of {@link MediaProvider#createLatestSchema} as of
     * {@link android.os.Build.VERSION_CODES#Q}.
     */
    private static void createQSchema(SQLiteDatabase db, boolean internal) {
        makePristineSchema(db);

        // CAUTION: THIS IS A SNAPSHOTTED GOLDEN SCHEMA THAT SHOULD NEVER BE
        // DIRECTLY MODIFIED, SINCE IT REPRESENTS A DEVICE IN THE WILD THAT WE
        // MUST SUPPORT. IF TESTS ARE FAILING, THE CORRECT FIX IS TO ADJUST THE
        // DATABASE UPGRADE LOGIC TO MIGRATE THIS SNAPSHOTTED GOLDEN SCHEMA TO
        // THE LATEST SCHEMA.

        db.execSQL("CREATE TABLE android_metadata (locale TEXT)");
        db.execSQL("CREATE TABLE thumbnails (_id INTEGER PRIMARY KEY,_data TEXT,image_id INTEGER,"
                + "kind INTEGER,width INTEGER,height INTEGER)");
        db.execSQL("CREATE TABLE artists (artist_id INTEGER PRIMARY KEY,"
                + "artist_key TEXT NOT NULL UNIQUE,artist TEXT NOT NULL)");
        db.execSQL("CREATE TABLE albums (album_id INTEGER PRIMARY KEY,"
                + "album_key TEXT NOT NULL UNIQUE,album TEXT NOT NULL)");
        db.execSQL("CREATE TABLE album_art (album_id INTEGER PRIMARY KEY,_data TEXT)");
        db.execSQL("CREATE TABLE videothumbnails (_id INTEGER PRIMARY KEY,_data TEXT,"
                + "video_id INTEGER,kind INTEGER,width INTEGER,height INTEGER)");
        db.execSQL("CREATE TABLE files (_id INTEGER PRIMARY KEY AUTOINCREMENT,"
                + "_data TEXT UNIQUE COLLATE NOCASE,_size INTEGER,format INTEGER,parent INTEGER,"
                + "date_added INTEGER,date_modified INTEGER,mime_type TEXT,title TEXT,"
                + "description TEXT,_display_name TEXT,picasa_id TEXT,orientation INTEGER,"
                + "latitude DOUBLE,longitude DOUBLE,datetaken INTEGER,mini_thumb_magic INTEGER,"
                + "bucket_id TEXT,bucket_display_name TEXT,isprivate INTEGER,title_key TEXT,"
                + "artist_id INTEGER,album_id INTEGER,composer TEXT,track INTEGER,"
                + "year INTEGER CHECK(year!=0),is_ringtone INTEGER,is_music INTEGER,"
                + "is_alarm INTEGER,is_notification INTEGER,is_podcast INTEGER,album_artist TEXT,"
                + "duration INTEGER,bookmark INTEGER,artist TEXT,album TEXT,resolution TEXT,"
                + "tags TEXT,category TEXT,language TEXT,mini_thumb_data TEXT,name TEXT,"
                + "media_type INTEGER,old_id INTEGER,is_drm INTEGER,"
                + "width INTEGER, height INTEGER, title_resource_uri TEXT,"
                + "owner_package_name TEXT DEFAULT NULL,"
                + "color_standard INTEGER, color_transfer INTEGER, color_range INTEGER,"
                + "_hash BLOB DEFAULT NULL, is_pending INTEGER DEFAULT 0,"
                + "is_download INTEGER DEFAULT 0, download_uri TEXT DEFAULT NULL,"
                + "referer_uri TEXT DEFAULT NULL, is_audiobook INTEGER DEFAULT 0,"
                + "date_expires INTEGER DEFAULT NULL,is_trashed INTEGER DEFAULT 0,"
                + "group_id INTEGER DEFAULT NULL,primary_directory TEXT DEFAULT NULL,"
                + "secondary_directory TEXT DEFAULT NULL,document_id TEXT DEFAULT NULL,"
                + "instance_id TEXT DEFAULT NULL,original_document_id TEXT DEFAULT NULL,"
                + "relative_path TEXT DEFAULT NULL,volume_name TEXT DEFAULT NULL)");

        db.execSQL("CREATE TABLE log (time DATETIME, message TEXT)");
        if (!internal) {
            db.execSQL("CREATE TABLE audio_genres (_id INTEGER PRIMARY KEY,name TEXT NOT NULL)");
            db.execSQL("CREATE TABLE audio_genres_map (_id INTEGER PRIMARY KEY,"
                    + "audio_id INTEGER NOT NULL,genre_id INTEGER NOT NULL,"
                    + "UNIQUE (audio_id,genre_id) ON CONFLICT IGNORE)");
            db.execSQL("CREATE TABLE audio_playlists_map (_id INTEGER PRIMARY KEY,"
                    + "audio_id INTEGER NOT NULL,playlist_id INTEGER NOT NULL,"
                    + "play_order INTEGER NOT NULL)");
            db.execSQL("CREATE TRIGGER audio_genres_cleanup DELETE ON audio_genres BEGIN DELETE"
                    + " FROM audio_genres_map WHERE genre_id = old._id;END");
            db.execSQL("CREATE TRIGGER audio_playlists_cleanup DELETE ON files"
                    + " WHEN old.media_type=4"
                    + " BEGIN DELETE FROM audio_playlists_map WHERE playlist_id = old._id;"
                    + "SELECT _DELETE_FILE(old._data);END");
            db.execSQL("CREATE TRIGGER files_cleanup DELETE ON files"
                    + " BEGIN SELECT _OBJECT_REMOVED(old._id);END");
        }

        db.execSQL("CREATE INDEX image_id_index on thumbnails(image_id)");
        db.execSQL("CREATE INDEX album_idx on albums(album)");
        db.execSQL("CREATE INDEX albumkey_index on albums(album_key)");
        db.execSQL("CREATE INDEX artist_idx on artists(artist)");
        db.execSQL("CREATE INDEX artistkey_index on artists(artist_key)");
        db.execSQL("CREATE INDEX video_id_index on videothumbnails(video_id)");
        db.execSQL("CREATE INDEX album_id_idx ON files(album_id)");
        db.execSQL("CREATE INDEX artist_id_idx ON files(artist_id)");
        db.execSQL("CREATE INDEX bucket_index on files(bucket_id,media_type,datetaken, _id)");
        db.execSQL("CREATE INDEX bucket_name on files(bucket_id,media_type,bucket_display_name)");
        db.execSQL("CREATE INDEX format_index ON files(format)");
        db.execSQL("CREATE INDEX media_type_index ON files(media_type)");
        db.execSQL("CREATE INDEX parent_index ON files(parent)");
        db.execSQL("CREATE INDEX path_index ON files(_data)");
        db.execSQL("CREATE INDEX sort_index ON files(datetaken ASC, _id ASC)");
        db.execSQL("CREATE INDEX title_idx ON files(title)");
        db.execSQL("CREATE INDEX titlekey_index ON files(title_key)");

        db.execSQL("CREATE TRIGGER albumart_cleanup1 DELETE ON albums BEGIN DELETE FROM album_art"
                + " WHERE album_id = old.album_id;END");
        db.execSQL("CREATE TRIGGER albumart_cleanup2 DELETE ON album_art"
                + " BEGIN SELECT _DELETE_FILE(old._data);END");

        if (!internal) {
            db.execSQL("CREATE VIEW audio_playlists AS SELECT _id,_data,name,date_added,"
                    + "date_modified,owner_package_name,_hash,is_pending,date_expires,is_trashed,"
                    + "volume_name FROM files WHERE media_type=4");
        }

        db.execSQL("CREATE VIEW audio_meta AS SELECT _id,_data,_display_name,_size,mime_type,"
                + "date_added,is_drm,date_modified,title,title_key,duration,artist_id,composer,"
                + "album_id,track,year,is_ringtone,is_music,is_alarm,is_notification,is_podcast,"
                + "bookmark,album_artist,owner_package_name,_hash,is_pending,is_audiobook,"
                + "date_expires,is_trashed,group_id,primary_directory,secondary_directory,"
                + "document_id,instance_id,original_document_id,title_resource_uri,relative_path,"
                + "volume_name,datetaken,bucket_id,bucket_display_name,group_id,orientation"
                + " FROM files WHERE media_type=2");

        db.execSQL("CREATE VIEW artists_albums_map AS SELECT DISTINCT artist_id, album_id"
                + " FROM audio_meta");
        db.execSQL("CREATE VIEW audio as SELECT *, NULL AS width, NULL as height"
                + " FROM audio_meta LEFT OUTER JOIN artists"
                + " ON audio_meta.artist_id=artists.artist_id LEFT OUTER JOIN albums"
                + " ON audio_meta.album_id=albums.album_id");
        db.execSQL("CREATE VIEW album_info AS SELECT audio.album_id AS _id, album, album_key,"
                + " MIN(year) AS minyear, MAX(year) AS maxyear, artist, artist_id, artist_key,"
                + " count(*) AS numsongs,album_art._data AS album_art FROM audio"
                + " LEFT OUTER JOIN album_art ON audio.album_id=album_art.album_id WHERE is_music=1"
                + " GROUP BY audio.album_id");
        db.execSQL("CREATE VIEW searchhelpertitle AS SELECT * FROM audio ORDER BY title_key");
        db.execSQL("CREATE VIEW artist_info AS SELECT artist_id AS _id, artist, artist_key,"
                + " COUNT(DISTINCT album_key) AS number_of_albums, COUNT(*) AS number_of_tracks"
                + " FROM audio"
                + " WHERE is_music=1 GROUP BY artist_key");
        db.execSQL("CREATE VIEW search AS SELECT _id,'artist' AS mime_type,artist,NULL AS album,"
                + "NULL AS title,artist AS text1,NULL AS text2,number_of_albums AS data1,"
                + "number_of_tracks AS data2,artist_key AS match,"
                + "'content://media/external/audio/artists/'||_id AS suggest_intent_data,"
                + "1 AS grouporder FROM artist_info WHERE (artist!='<unknown>')"
                + " UNION ALL SELECT _id,'album' AS mime_type,artist,album,"
                + "NULL AS title,album AS text1,artist AS text2,NULL AS data1,"
                + "NULL AS data2,artist_key||' '||album_key AS match,"
                + "'content://media/external/audio/albums/'||_id AS suggest_intent_data,"
                + "2 AS grouporder FROM album_info"
                + " WHERE (album!='<unknown>')"
                + " UNION ALL SELECT searchhelpertitle._id AS _id,mime_type,artist,album,title,"
                + "title AS text1,artist AS text2,NULL AS data1,"
                + "NULL AS data2,artist_key||' '||album_key||' '||title_key AS match,"
                + "'content://media/external/audio/media/'||searchhelpertitle._id"
                + " AS suggest_intent_data,"
                + "3 AS grouporder FROM searchhelpertitle WHERE (title != '')");
        db.execSQL("CREATE VIEW audio_genres_map_noid AS SELECT audio_id,genre_id"
                + " FROM audio_genres_map");

        db.execSQL("CREATE VIEW video AS SELECT "
                + "instance_id,duration,description,language,resolution,latitude,orientation,artist,color_transfer,color_standard,height,is_drm,bucket_display_name,owner_package_name,volume_name,date_modified,date_expires,_display_name,datetaken,mime_type,_id,tags,category,_data,_hash,_size,album,title,width,longitude,is_trashed,group_id,document_id,is_pending,date_added,mini_thumb_magic,color_range,primary_directory,secondary_directory,isprivate,original_document_id,bucket_id,bookmark,relative_path"
                + " FROM files WHERE media_type=3");
        db.execSQL("CREATE VIEW images AS SELECT "
                + "instance_id,duration,description,picasa_id,latitude,orientation,height,is_drm,bucket_display_name,owner_package_name,volume_name,date_modified,date_expires,_display_name,datetaken,mime_type,_id,_data,_hash,_size,title,width,longitude,is_trashed,group_id,document_id,is_pending,date_added,mini_thumb_magic,primary_directory,secondary_directory,isprivate,original_document_id,bucket_id,relative_path"
                + " FROM files WHERE media_type=1");
        db.execSQL("CREATE VIEW downloads AS SELECT "
                + "instance_id,duration,description,orientation,height,is_drm,bucket_display_name,owner_package_name,volume_name,date_modified,date_expires,_display_name,datetaken,mime_type,referer_uri,_id,_data,_hash,_size,title,width,is_trashed,group_id,document_id,is_pending,date_added,download_uri,primary_directory,secondary_directory,original_document_id,bucket_id,relative_path"
                + " FROM files WHERE is_download=1");
    }


    /**
     * Snapshot of {@link DatabaseHelper#createLatestSchema} as of
     * {@link android.os.Build.VERSION_CODES#R}.
     */
    private static void createRSchema(SQLiteDatabase db, boolean internal) {
        makePristineSchema(db);

        // CAUTION: THIS IS A SNAPSHOTTED GOLDEN SCHEMA THAT SHOULD NEVER BE
        // DIRECTLY MODIFIED, SINCE IT REPRESENTS A DEVICE IN THE WILD THAT WE
        // MUST SUPPORT. IF TESTS ARE FAILING, THE CORRECT FIX IS TO ADJUST THE
        // DATABASE UPGRADE LOGIC TO MIGRATE THIS SNAPSHOTTED GOLDEN SCHEMA TO
        // THE LATEST SCHEMA.

        db.execSQL("CREATE TABLE local_metadata (generation INTEGER DEFAULT 0)");
        db.execSQL("INSERT INTO local_metadata VALUES (0)");

        db.execSQL("CREATE TABLE android_metadata (locale TEXT)");
        db.execSQL("CREATE TABLE thumbnails (_id INTEGER PRIMARY KEY,_data TEXT,image_id INTEGER,"
                + "kind INTEGER,width INTEGER,height INTEGER)");
        db.execSQL("CREATE TABLE album_art (album_id INTEGER PRIMARY KEY,_data TEXT)");
        db.execSQL("CREATE TABLE videothumbnails (_id INTEGER PRIMARY KEY,_data TEXT,"
                + "video_id INTEGER,kind INTEGER,width INTEGER,height INTEGER)");
        db.execSQL("CREATE TABLE files (_id INTEGER PRIMARY KEY AUTOINCREMENT,"
                + "_data TEXT UNIQUE COLLATE NOCASE,_size INTEGER,format INTEGER,parent INTEGER,"
                + "date_added INTEGER,date_modified INTEGER,mime_type TEXT,title TEXT,"
                + "description TEXT,_display_name TEXT,picasa_id TEXT,orientation INTEGER,"
                + "latitude DOUBLE,longitude DOUBLE,datetaken INTEGER,mini_thumb_magic INTEGER,"
                + "bucket_id TEXT,bucket_display_name TEXT,isprivate INTEGER,title_key TEXT,"
                + "artist_id INTEGER,album_id INTEGER,composer TEXT,track INTEGER,"
                + "year INTEGER CHECK(year!=0),is_ringtone INTEGER,is_music INTEGER,"
                + "is_alarm INTEGER,is_notification INTEGER,is_podcast INTEGER,album_artist TEXT,"
                + "duration INTEGER,bookmark INTEGER,artist TEXT,album TEXT,resolution TEXT,"
                + "tags TEXT,category TEXT,language TEXT,mini_thumb_data TEXT,name TEXT,"
                + "media_type INTEGER,old_id INTEGER,is_drm INTEGER,"
                + "width INTEGER, height INTEGER, title_resource_uri TEXT,"
                + "owner_package_name TEXT DEFAULT NULL,"
                + "color_standard INTEGER, color_transfer INTEGER, color_range INTEGER,"
                + "_hash BLOB DEFAULT NULL, is_pending INTEGER DEFAULT 0,"
                + "is_download INTEGER DEFAULT 0, download_uri TEXT DEFAULT NULL,"
                + "referer_uri TEXT DEFAULT NULL, is_audiobook INTEGER DEFAULT 0,"
                + "date_expires INTEGER DEFAULT NULL,is_trashed INTEGER DEFAULT 0,"
                + "group_id INTEGER DEFAULT NULL,primary_directory TEXT DEFAULT NULL,"
                + "secondary_directory TEXT DEFAULT NULL,document_id TEXT DEFAULT NULL,"
                + "instance_id TEXT DEFAULT NULL,original_document_id TEXT DEFAULT NULL,"
                + "relative_path TEXT DEFAULT NULL,volume_name TEXT DEFAULT NULL,"
                + "artist_key TEXT DEFAULT NULL,album_key TEXT DEFAULT NULL,"
                + "genre TEXT DEFAULT NULL,genre_key TEXT DEFAULT NULL,genre_id INTEGER,"
                + "author TEXT DEFAULT NULL, bitrate INTEGER DEFAULT NULL,"
                + "capture_framerate REAL DEFAULT NULL, cd_track_number TEXT DEFAULT NULL,"
                + "compilation INTEGER DEFAULT NULL, disc_number TEXT DEFAULT NULL,"
                + "is_favorite INTEGER DEFAULT 0, num_tracks INTEGER DEFAULT NULL,"
                + "writer TEXT DEFAULT NULL, exposure_time TEXT DEFAULT NULL,"
                + "f_number TEXT DEFAULT NULL, iso INTEGER DEFAULT NULL,"
                + "scene_capture_type INTEGER DEFAULT NULL, generation_added INTEGER DEFAULT 0,"
                + "generation_modified INTEGER DEFAULT 0, xmp BLOB DEFAULT NULL)");

        db.execSQL("CREATE TABLE log (time DATETIME, message TEXT)");
        if (!internal) {
            db.execSQL("CREATE TABLE audio_playlists_map (_id INTEGER PRIMARY KEY,"
                    + "audio_id INTEGER NOT NULL,playlist_id INTEGER NOT NULL,"
                    + "play_order INTEGER NOT NULL)");
        }

        db.execSQL("CREATE VIEW searchhelpertitle AS SELECT * FROM audio ORDER BY title_key");
        db.execSQL("CREATE VIEW search AS SELECT _id,'artist' AS mime_type,artist,NULL AS album,"
                + "NULL AS title,artist AS text1,NULL AS text2,number_of_albums AS data1,"
                + "number_of_tracks AS data2,artist_key AS match,"
                + "'content://media/external/audio/artists/'||_id AS suggest_intent_data,"
                + "1 AS grouporder FROM artist_info WHERE (artist!='<unknown>')"
                + " UNION ALL SELECT _id,'album' AS mime_type,artist,album,"
                + "NULL AS title,album AS text1,artist AS text2,NULL AS data1,"
                + "NULL AS data2,artist_key||' '||album_key AS match,"
                + "'content://media/external/audio/albums/'||_id AS suggest_intent_data,"
                + "2 AS grouporder FROM album_info"
                + " WHERE (album!='<unknown>')"
                + " UNION ALL SELECT searchhelpertitle._id AS _id,mime_type,artist,album,title,"
                + "title AS text1,artist AS text2,NULL AS data1,"
                + "NULL AS data2,artist_key||' '||album_key||' '||title_key AS match,"
                + "'content://media/external/audio/media/'||searchhelpertitle._id"
                + " AS suggest_intent_data,"
                + "3 AS grouporder FROM searchhelpertitle WHERE (title != '')");

        db.execSQL("CREATE VIEW audio AS SELECT "
                + "title_key,instance_id,compilation,disc_number,duration,is_ringtone,album_artist,resolution,orientation,artist,author,height,is_drm,bucket_display_name,is_audiobook,owner_package_name,volume_name,title_resource_uri,date_modified,writer,date_expires,composer,_display_name,datetaken,mime_type,is_notification,bitrate,cd_track_number,_id,xmp,year,_data,_size,album,genre,is_alarm,title,track,width,is_music,album_key,is_favorite,is_trashed,group_id,document_id,artist_id,generation_added,artist_key,genre_key,is_download,generation_modified,is_pending,date_added,is_podcast,capture_framerate,album_id,num_tracks,original_document_id,genre_id,bucket_id,bookmark,relative_path"
                + " FROM files WHERE media_type=2");
        db.execSQL("CREATE VIEW video AS SELECT"
                +  " instance_id,compilation,disc_number,duration,album_artist,description,language,resolution,latitude,orientation,artist,color_transfer,author,color_standard,height,is_drm,bucket_display_name,owner_package_name,volume_name,date_modified,writer,date_expires,composer,_display_name,datetaken,mime_type,bitrate,cd_track_number,_id,xmp,tags,year,category,_data,_size,album,genre,title,width,longitude,is_favorite,is_trashed,group_id,document_id,generation_added,is_download,generation_modified,is_pending,date_added,mini_thumb_magic,capture_framerate,color_range,num_tracks,isprivate,original_document_id,bucket_id,bookmark,relative_path"
                + " FROM files WHERE media_type=3");
        db.execSQL("CREATE VIEW images AS SELECT"
                + " instance_id,compilation,disc_number,duration,album_artist,description,picasa_id,resolution,latitude,orientation,artist,author,height,is_drm,bucket_display_name,owner_package_name,f_number,volume_name,date_modified,writer,date_expires,composer,_display_name,scene_capture_type,datetaken,mime_type,bitrate,cd_track_number,_id,iso,xmp,year,_data,_size,album,genre,title,width,longitude,is_favorite,is_trashed,exposure_time,group_id,document_id,generation_added,is_download,generation_modified,is_pending,date_added,mini_thumb_magic,capture_framerate,num_tracks,isprivate,original_document_id,bucket_id,relative_path"
                + " FROM files WHERE media_type=1");
        db.execSQL("CREATE VIEW downloads AS SELECT"
                + " instance_id,compilation,disc_number,duration,album_artist,description,resolution,orientation,artist,author,height,is_drm,bucket_display_name,owner_package_name,volume_name,date_modified,writer,date_expires,composer,_display_name,datetaken,mime_type,bitrate,cd_track_number,referer_uri,_id,xmp,year,_data,_size,album,genre,title,width,is_favorite,is_trashed,group_id,document_id,generation_added,is_download,generation_modified,is_pending,date_added,download_uri,capture_framerate,num_tracks,original_document_id,bucket_id,relative_path"
                + " FROM files WHERE is_download=1");

        db.execSQL("CREATE VIEW audio_artists AS SELECT "
                + "  artist_id AS " + "_id"
                + ", MIN(artist) AS " + "artist"
                + ", artist_key AS " + "artist_key"
                + ", COUNT(DISTINCT album_id) AS " + "number_of_albums"
                + ", COUNT(DISTINCT _id) AS " + "number_of_tracks"
                + " FROM audio"
                + " WHERE is_music=1"
                + " GROUP BY artist_id");

        db.execSQL("CREATE VIEW audio_albums AS SELECT "
                + "  album_id AS " + "_id"
                + ", album_id AS " + "album_id"
                + ", MIN(album) AS " + "album"
                + ", album_key AS " + "album_key"
                + ", artist_id AS " + "artist_id"
                + ", artist AS " + "artist"
                + ", artist_key AS " + "artist_key"
                + ", COUNT(DISTINCT _id) AS " + "numsongs"
                + ", COUNT(DISTINCT _id) AS " + "numsongs_by_artist"
                + ", MIN(year) AS " + "minyear"
                + ", MAX(year) AS " + "maxyear"
                + ", NULL AS " + "album_art"
                + " FROM audio"
                + " WHERE is_music=1"
                + " GROUP BY album_id");

        db.execSQL("CREATE VIEW audio_genres AS SELECT "
                + "  genre_id AS " + "_id"
                + ", MIN(genre) AS " + "name"
                + " FROM audio"
                + " GROUP BY genre_id");

        final String insertArg =
                "new.volume_name||':'||new._id||':'||new.media_type||':'||new.is_download";
        final String updateArg =
                "old.volume_name||':'||old._id||':'||old.media_type||':'||old.is_download"
                        + "||':'||new._id||':'||new.media_type||':'||new.is_download"
                        + "||':'||ifnull(old.owner_package_name,'null')"
                        + "||':'||ifnull(new.owner_package_name,'null')||':'||old._data";
        final String deleteArg =
                "old.volume_name||':'||old._id||':'||old.media_type||':'||old.is_download"
                        + "||':'||ifnull(old.owner_package_name,'null')||':'||old._data";

        db.execSQL("CREATE TRIGGER files_insert AFTER INSERT ON files"
                + " BEGIN SELECT _INSERT(" + insertArg + "); END");
        db.execSQL("CREATE TRIGGER files_update AFTER UPDATE ON files"
                + " BEGIN SELECT _UPDATE(" + updateArg + "); END");
        db.execSQL("CREATE TRIGGER files_delete AFTER DELETE ON files"
                + " BEGIN SELECT _DELETE(" + deleteArg + "); END");

        db.execSQL("CREATE INDEX image_id_index on thumbnails(image_id)");
        db.execSQL("CREATE INDEX video_id_index on videothumbnails(video_id)");
        db.execSQL("CREATE INDEX album_id_idx ON files(album_id)");
        db.execSQL("CREATE INDEX artist_id_idx ON files(artist_id)");
        db.execSQL("CREATE INDEX genre_id_idx ON files(genre_id)");
        db.execSQL("CREATE INDEX bucket_index on files(bucket_id,media_type,datetaken, _id)");
        db.execSQL("CREATE INDEX bucket_name on files(bucket_id,media_type,bucket_display_name)");
        db.execSQL("CREATE INDEX format_index ON files(format)");
        db.execSQL("CREATE INDEX media_type_index ON files(media_type)");
        db.execSQL("CREATE INDEX parent_index ON files(parent)");
        db.execSQL("CREATE INDEX path_index ON files(_data)");
        db.execSQL("CREATE INDEX sort_index ON files(datetaken ASC, _id ASC)");
        db.execSQL("CREATE INDEX title_idx ON files(title)");
        db.execSQL("CREATE INDEX titlekey_index ON files(title_key)");
    }

}<|MERGE_RESOLUTION|>--- conflicted
+++ resolved
@@ -576,39 +576,6 @@
         }
     }
 
-<<<<<<< HEAD
-    /**
-     * Test that database uuid doesn't change when we call open() on the same database.
-     */
-    @Test
-    public void testDatabaseUUIDDoesntChange() throws Exception {
-        Class<? extends DatabaseHelper> dbVersion1 = DatabaseHelperS.class;
-        Class<? extends DatabaseHelper> dbVersion2 = DatabaseHelperS.class;
-        String uuid1;
-
-        try (DatabaseHelper helper1 = dbVersion1.getConstructor(Context.class, String.class)
-                .newInstance(sIsolatedContext, TEST_CLEAN_DB)) {
-            SQLiteDatabase db1 = helper1.getWritableDatabaseForTest();
-            uuid1 = DatabaseHelper.getUuid(db1);
-            assertWithMessage("Current database version")
-                    .that(db1.getVersion()).isEqualTo(VERSION_LATEST);
-        }
-
-        try (DatabaseHelper helper2 = dbVersion2.getConstructor(Context.class, String.class)
-                .newInstance(sIsolatedContext, TEST_CLEAN_DB)) {
-            SQLiteDatabase db2 = helper2.getWritableDatabaseForTest();
-            String uuid2 = DatabaseHelper.getUuid(db2);
-            // Verify that database version is same
-            assertWithMessage("Current database version")
-                    .that(db2.getVersion()).isEqualTo(VERSION_LATEST);
-            // Verify that UUID hasn't changed.
-            assertWithMessage("Current UUID is same as")
-                    .that(uuid1).isEqualTo(uuid2);
-        }
-    }
-
-=======
->>>>>>> 0d933eed
     private static String normalize(String sql) {
         return sql != null ? sql.replace(", ", ",") : null;
     }
