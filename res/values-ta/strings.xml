<?xml version="1.0" encoding="UTF-8"?>
<!--  Copyright (C) 2009 The Android Open Source Project

     Licensed under the Apache License, Version 2.0 (the "License");
     you may not use this file except in compliance with the License.
     You may obtain a copy of the License at

          http://www.apache.org/licenses/LICENSE-2.0

     Unless required by applicable law or agreed to in writing, software
     distributed under the License is distributed on an "AS IS" BASIS,
     WITHOUT WARRANTIES OR CONDITIONS OF ANY KIND, either express or implied.
     See the License for the specific language governing permissions and
     limitations under the License.
 -->

<resources xmlns:android="http://schemas.android.com/apk/res/android"
    xmlns:xliff="urn:oasis:names:tc:xliff:document:1.2">
    <string name="uid_label" msgid="8421971615411294156">"மீடியா"</string>
    <string name="storage_description" msgid="4081716890357580107">"சாதனச் சேமிப்பகம்"</string>
    <string name="app_label" msgid="9035307001052716210">"மீடியா சேமிப்பிடம்"</string>
    <string name="picker_app_label" msgid="4254039089502164761">"மீடியா"</string>
    <string name="artist_label" msgid="8105600993099120273">"கலைஞர்"</string>
    <string name="unknown" msgid="2059049215682829375">"அறியாதது"</string>
    <string name="root_images" msgid="5861633549189045666">"Images"</string>
    <string name="root_videos" msgid="8792703517064649453">"வீடியோக்கள்"</string>
    <string name="root_audio" msgid="3505830755201326018">"ஆடியோ"</string>
    <string name="root_documents" msgid="3829103301363849237">"ஆவணங்கள்"</string>
    <string name="permission_required" msgid="1460820436132943754">"இதை மாற்றவோ நீக்கவோ அனுமதி தேவை."</string>
    <string name="permission_required_action" msgid="706370952366113539">"தொடர்க"</string>
    <string name="grant_dialog_button_allow" msgid="1644287024501033471">"அனுமதி"</string>
    <string name="grant_dialog_button_deny" msgid="6190589471415815741">"நிராகரி"</string>
    <string name="permission_more_thumb" msgid="1938863829470531577">"{count,plural, =1{+<xliff:g id="COUNT_0">^1</xliff:g>}other{+<xliff:g id="COUNT_1">^1</xliff:g>}}"</string>
    <string name="permission_more_text" msgid="2471785045095597753">"{count,plural, =1{அத்துடன் கூடுதலாக <xliff:g id="COUNT_0">^1</xliff:g> ஆவணம்}other{அத்துடன் கூடுதலாக <xliff:g id="COUNT_1">^1</xliff:g> ஆவணங்கள்}}"</string>
    <string name="cache_clearing_dialog_title" msgid="8907893815183913664">"ஆப்ஸின் தற்காலிக ஃபைல்களை அழித்தல்"</string>
    <string name="cache_clearing_dialog_text" msgid="7057784635111940957">"சில தற்காலிக ஃபைல்களை நீக்குவதற்கு <xliff:g id="APP_SEEKING_PERMISSION">%s</xliff:g> அனுமதி கேட்கின்றது. இதனால் பேட்டரி அல்லது மொபைல் டேட்டா பயன்பாடு அதிகரிக்கக்கூடும்."</string>
    <string name="cache_clearing_in_progress_title" msgid="6902220064511664209">"ஆப்ஸிலுள்ள தற்காலிக ஃபைல்களை அழிக்கிறது…"</string>
    <string name="clear" msgid="5524638938415865915">"அழி"</string>
    <string name="allow" msgid="8885707816848569619">"அனுமதி"</string>
    <string name="deny" msgid="6040983710442068936">"நிராகரி"</string>
    <string name="picker_browse" msgid="5554477454636075934">"உலாவுக…"</string>
<<<<<<< HEAD
    <!-- no translation found for picker_settings (6443463167344790260) -->
    <skip />
=======
    <string name="picker_settings" msgid="6443463167344790260">"கிளவுடு மீடியா ஆப்ஸ்"</string>
    <string name="picker_settings_system_settings_menu_title" msgid="3055084757610063581">"கிளவுடு மீடியா ஆப்ஸ்"</string>
>>>>>>> 4cf42893
    <string name="picker_settings_title" msgid="5647700706470673258">"கிளவுடு மீடியா ஆப்ஸ்"</string>
    <string name="picker_settings_description" msgid="7486394662725656081">"பிற சேவைகளில் இருந்து காப்புப் பிரதி எடுக்கும் படங்களையும் வீடியோக்களையும் Android ஃபோட்டோ தேர்வுக் கருவி மூலம் பகிரலாம்"</string>
    <string name="picker_settings_selection_message" msgid="245453573086488596">"கிளவுட் மீடியாவை இதிலிருந்து அணுகும்"</string>
    <string name="picker_settings_no_provider" msgid="2582311853680058223">"எதுவுமில்லை"</string>
    <string name="add" msgid="2894574044585549298">"சேர்"</string>
    <string name="deselect" msgid="4297825044827769490">"தேர்வுநீக்கு"</string>
    <string name="deselected" msgid="8488133193326208475">"தேர்வுநீக்கப்பட்டது"</string>
    <string name="select" msgid="2704765470563027689">"தேர்ந்தெடு"</string>
    <string name="selected" msgid="9151797369975828124">"தேர்ந்தெடுக்கப்பட்டது"</string>
    <string name="select_up_to" msgid="6994294169508439957">"{count,plural, =1{<xliff:g id="COUNT_0">^1</xliff:g> படத்தைத் தேர்ந்தெடுங்கள்}other{<xliff:g id="COUNT_1">^1</xliff:g> படங்களைத் தேர்ந்தெடுங்கள்}}"</string>
    <string name="recent" msgid="6694613584743207874">"சமீபத்தியவை"</string>
    <string name="picker_photos_empty_message" msgid="5980619500554575558">"படங்களோ வீடியோக்களோ இல்லை"</string>
    <string name="picker_albums_empty_message" msgid="8341079772950966815">"ஆல்பங்கள் இல்லை"</string>
    <string name="picker_view_selected" msgid="2266031384396143883">"தேர்ந்தெடுத்ததைக் காட்டு"</string>
    <string name="picker_photos" msgid="7415035516411087392">"படங்கள்"</string>
    <string name="picker_albums" msgid="4822511902115299142">"ஆல்பங்கள்"</string>
    <string name="picker_preview" msgid="6257414886055861039">"மாதிரிக்காட்சி"</string>
    <string name="picker_work_profile" msgid="2083221066869141576">"பணிச் சுயவிவரத்திற்கு மாறு"</string>
    <string name="picker_personal_profile" msgid="639484258397758406">"தனிப்பட்ட சுயவிவரத்திற்கு மாறு"</string>
    <string name="picker_profile_admin_title" msgid="4172022376418293777">"உங்கள் நிர்வாகி தடைசெய்துள்ளார்"</string>
    <string name="picker_profile_admin_msg_from_personal" msgid="1941639895084555723">"தனிப்பட்ட ஆப்ஸிலிருந்து பணித் தரவை அணுக அனுமதியில்லை"</string>
    <string name="picker_profile_admin_msg_from_work" msgid="8048524337462790110">"பணி ஆப்ஸிலிருந்து தனிப்பட்ட தரவை அணுக அனுமதியில்லை"</string>
    <string name="picker_profile_work_paused_title" msgid="382212880704235925">"பணி ஆப்ஸ் இடைநிறுத்தப்பட்டுள்ளன"</string>
    <string name="picker_profile_work_paused_msg" msgid="6321552322125246726">"பணிப் படங்களைத் திறக்க, பணி ஆப்ஸை ஆன் செய்துவிட்டு முயலவும்"</string>
    <string name="picker_privacy_message" msgid="9132700451027116817">"நீங்கள் தேர்ந்தெடுக்கும் படங்களை மட்டுமே இந்த ஆப்ஸ் அணுக முடியும்"</string>
    <string name="picker_album_item_count" msgid="4420723302534177596">"{count,plural, =1{<xliff:g id="COUNT_0">^1</xliff:g> ஆவணம்}other{<xliff:g id="COUNT_1">^1</xliff:g> ஆவணங்கள்}}"</string>
    <string name="picker_add_button_multi_select" msgid="4005164092275518399">"(<xliff:g id="COUNT">^1</xliff:g>) படங்களைச் சேர்"</string>
    <string name="picker_add_button_multi_select_permissions" msgid="5138751105800138838">"அனுமதி (<xliff:g id="COUNT">^1</xliff:g>)"</string>
    <string name="picker_category_camera" msgid="4857367052026843664">"கேமரா"</string>
    <string name="picker_category_downloads" msgid="793866660287361900">"பதிவிறக்கங்கள்"</string>
    <string name="picker_category_favorites" msgid="7008495397818966088">"பிடித்தவை"</string>
    <string name="picker_category_screenshots" msgid="7216102327587644284">"ஸ்கிரீன்ஷாட்டுகள்"</string>
    <!-- no translation found for picker_category_videos (1478458836380241356) -->
    <skip />
    <string name="picker_motion_photo_text" msgid="5016603812468180816">"அசையும் படம்"</string>
    <string name="picker_item_content_desc" msgid="7680591530155286423">"<xliff:g id="ITEM_NAME">%1$s</xliff:g> எடுக்கப்பட்ட நேரம்: <xliff:g id="TIME">%2$s</xliff:g>"</string>
    <string name="picker_video_item_content_desc" msgid="7828900089119214801">"வீடியோ எடுக்கப்பட்ட நேரம்: <xliff:g id="TIME">%1$s</xliff:g>, வீடியோவின் கால அளவு: <xliff:g id="DURATION">%2$s</xliff:g>"</string>
    <string name="picker_photo" msgid="1739342083494962153">"படம்"</string>
    <string name="picker_gif" msgid="8333318083107368726">"GIF"</string>
    <string name="picker_motion_photo" msgid="4385182195289546308">"அசையும் படம்"</string>
    <string name="picker_mute_video" msgid="2496585809229800096">"வீடியோவின் ஒலியை முடக்கும்"</string>
    <string name="picker_unmute_video" msgid="6611741290641963568">"வீடியோவின் ஒலியை இயக்கும்"</string>
    <string name="picker_play_video" msgid="7106025944628666250">"பிளே செய்யும்"</string>
    <string name="picker_pause_video" msgid="1092718225234326702">"இடைநிறுத்தும்"</string>
    <string name="picker_error_snackbar" msgid="5970192792792369203">"வீடியோவைப் பிளே செய்ய முடியவில்லை"</string>
    <string name="picker_error_dialog_title" msgid="4540095603788920965">"வீடியோவைப் பிளே செய்வதில் சிக்கல்"</string>
    <string name="picker_error_dialog_body" msgid="2515738446802971453">"உங்கள் இணைய இணைப்பைச் சரிபார்த்துவிட்டு மீண்டும் முயலவும்"</string>
    <string name="picker_error_dialog_positive_action" msgid="749544129082109232">"மீண்டும் முயல்க"</string>
    <string name="picker_cloud_sync" msgid="997251377538536319">"கிளவுட் மீடியா <xliff:g id="PKG_NAME">%1$s</xliff:g> ஆப்ஸில் தற்போது கிடைக்கிறது"</string>
    <string name="not_selected" msgid="2244008151669896758">"தேர்ந்தெடுக்கப்படவில்லை"</string>
    <string name="picker_banner_cloud_first_time_available_title" msgid="5912973744275711595">"காப்புப் பிரதி எடுக்கப்பட்ட படங்கள் இப்போது சேர்க்கப்பட்டுள்ளன"</string>
    <string name="picker_banner_cloud_first_time_available_desc" msgid="5570916598348187607">"<xliff:g id="APP_NAME">%1$s</xliff:g> ஆப்ஸிலிருந்தும் <xliff:g id="USER_ACCOUNT">%2$s</xliff:g> கணக்கிலிருந்தும் படங்களைத் தேர்ந்தெடுக்கலாம்"</string>
    <string name="picker_banner_cloud_account_changed_title" msgid="4825058474378077327">"<xliff:g id="APP_NAME">%1$s</xliff:g> கணக்கு புதுப்பிக்கப்பட்டது"</string>
    <string name="picker_banner_cloud_account_changed_desc" msgid="3433218869899792497">"<xliff:g id="USER_ACCOUNT">%1$s</xliff:g> கணக்கிலிருந்த படங்களும் இப்போது சேர்க்கப்பட்டுள்ளன"</string>
    <string name="picker_banner_cloud_choose_app_title" msgid="3165966147547974251">"கிளவுட் மீடியா ஆப்ஸைத் தேர்வுசெய்தல்"</string>
    <string name="picker_banner_cloud_choose_app_desc" msgid="2359212653555524926">"காப்புப் பிரதி எடுக்கப்பட்ட படங்களை இங்கே சேர்ப்பதற்கு அமைப்புகளில் கிளவுட் மீடியா ஆப்ஸைத் தேர்வுசெய்யுங்கள்"</string>
    <string name="picker_banner_cloud_choose_account_title" msgid="5010901185639577685">"<xliff:g id="APP_NAME">%1$s</xliff:g> கணக்கைத் தேர்வுசெய்யுங்கள்"</string>
    <string name="picker_banner_cloud_choose_account_desc" msgid="8868134443673142712">"<xliff:g id="APP_NAME">%1$s</xliff:g> ஆப்ஸிலிருந்து படங்களை இங்கே சேர்க்க, ஆப்ஸில் ஒரு கணக்கைத் தேர்ந்தெடுங்கள்"</string>
    <string name="picker_banner_cloud_dismiss_button" msgid="2935903078288463882">"நிராகரி"</string>
    <string name="picker_banner_cloud_choose_app_button" msgid="934085679890435479">"ஆப்ஸைத் தேர்வுசெய்க"</string>
    <string name="picker_banner_cloud_choose_account_button" msgid="7979484877116991631">"கணக்கைத் தேர்வுசெய்க"</string>
    <string name="picker_banner_cloud_change_account_button" msgid="8361239765828471146">"கணக்கை மாற்று"</string>
    <string name="permission_write_audio" msgid="8819694245323580601">"{count,plural, =1{இந்த ஆடியோ ஃபைலில் மாற்றங்களைச் செய்ய <xliff:g id="APP_NAME_0">^1</xliff:g> ஆப்ஸை அனுமதிக்கவா?}other{<xliff:g id="COUNT">^2</xliff:g> ஆடியோ ஃபைல்களில் மாற்றங்களைச் செய்ய <xliff:g id="APP_NAME_1">^1</xliff:g> ஆப்ஸை அனுமதிக்கவா?}}"</string>
    <string name="permission_progress_write_audio" msgid="6029375427984180097">"{count,plural, =1{ஆடியோ ஃபைலை மாற்றியமைக்கிறது…}other{<xliff:g id="COUNT">^1</xliff:g> ஆடியோ ஃபைல்களை மாற்றியமைக்கிறது…}}"</string>
    <string name="permission_write_video" msgid="103902551603700525">"{count,plural, =1{இந்த வீடியோவில் மாற்றங்களைச் செய்ய <xliff:g id="APP_NAME_0">^1</xliff:g> ஆப்ஸை அனுமதிக்கவா?}other{<xliff:g id="COUNT">^2</xliff:g> வீடியோக்களில் மாற்றங்களைச் செய்ய <xliff:g id="APP_NAME_1">^1</xliff:g> ஆப்ஸை அனுமதிக்கவா?}}"</string>
    <string name="permission_progress_write_video" msgid="7014908418349819148">"{count,plural, =1{வீடியோவை மாற்றியமைக்கிறது…}other{<xliff:g id="COUNT">^1</xliff:g> வீடியோக்களை மாற்றியமைக்கிறது…}}"</string>
    <string name="permission_write_image" msgid="3518991791620523786">"{count,plural, =1{இந்தப் படத்தில் மாற்றங்களைச் செய்ய <xliff:g id="APP_NAME_0">^1</xliff:g> ஆப்ஸை அனுமதிக்கவா?}other{<xliff:g id="COUNT">^2</xliff:g> படங்களில் மாற்றங்களைச் செய்ய <xliff:g id="APP_NAME_1">^1</xliff:g> ஆப்ஸை அனுமதிக்கவா?}}"</string>
    <string name="permission_progress_write_image" msgid="3623580315590025262">"{count,plural, =1{படத்தை மாற்றியமைக்கிறது…}other{<xliff:g id="COUNT">^1</xliff:g> படங்களை மாற்றியமைக்கிறது…}}"</string>
    <string name="permission_write_generic" msgid="7431128739233656991">"{count,plural, =1{இந்த ஆவணத்தில் மாற்றங்களைச் செய்ய <xliff:g id="APP_NAME_0">^1</xliff:g> ஆப்ஸை அனுமதிக்கவா?}other{<xliff:g id="COUNT">^2</xliff:g> ஆவணங்களில் மாற்றங்களைச் செய்ய <xliff:g id="APP_NAME_1">^1</xliff:g> ஆப்ஸை அனுமதிக்கவா?}}"</string>
    <string name="permission_progress_write_generic" msgid="2806560971318391443">"{count,plural, =1{ஆவணத்தை மாற்றியமைக்கிறது…}other{<xliff:g id="COUNT">^1</xliff:g> ஆவணங்களை மாற்றியமைக்கிறது…}}"</string>
    <string name="permission_trash_audio" msgid="6554672354767742206">"{count,plural, =1{இந்த ஆடியோ ஃபைலை \'நீக்கியவை\' என்பதற்கு நகர்த்த <xliff:g id="APP_NAME_0">^1</xliff:g> ஆப்ஸை அனுமதிக்கவா?}other{<xliff:g id="COUNT">^2</xliff:g> ஆடியோ ஃபைல்களை \'நீக்கியவை\' என்பதற்கு நகர்த்த <xliff:g id="APP_NAME_1">^1</xliff:g> ஆப்ஸை அனுமதிக்கவா?}}"</string>
    <string name="permission_progress_trash_audio" msgid="3116279868733641329">"{count,plural, =1{ஆடியோ ஃபைலை ‘நீக்கியவை’ என்பதற்கு நகர்த்துகிறது…}other{<xliff:g id="COUNT">^1</xliff:g> ஆடியோ ஃபைல்களை ‘நீக்கியவை’ என்பதற்கு நகர்த்துகிறது…}}"</string>
    <string name="permission_trash_video" msgid="7555850843259959642">"{count,plural, =1{இந்த வீடியோவை \'நீக்கியவை\' என்பதற்கு நகர்த்த <xliff:g id="APP_NAME_0">^1</xliff:g> ஆப்ஸை அனுமதிக்கவா?}other{<xliff:g id="COUNT">^2</xliff:g> வீடியோக்களை \'நீக்கியவை\' என்பதற்கு நகர்த்த <xliff:g id="APP_NAME_1">^1</xliff:g> ஆப்ஸை அனுமதிக்கவா?}}"</string>
    <string name="permission_progress_trash_video" msgid="4637821778329459681">"{count,plural, =1{வீடியோவை ‘நீக்கியவை’ என்பதற்கு நகர்த்துகிறது…}other{<xliff:g id="COUNT">^1</xliff:g> வீடியோக்களை ‘நீக்கியவை’ என்பதற்கு நகர்த்துகிறது…}}"</string>
    <string name="permission_trash_image" msgid="3333128084684156675">"{count,plural, =1{இந்தப் படத்தை \'நீக்கியவை\' என்பதற்கு நகர்த்த <xliff:g id="APP_NAME_0">^1</xliff:g> ஆப்ஸை அனுமதிக்கவா?}other{<xliff:g id="COUNT">^2</xliff:g> படங்களை \'நீக்கியவை\' என்பதற்கு நகர்த்த <xliff:g id="APP_NAME_1">^1</xliff:g> ஆப்ஸை அனுமதிக்கவா?}}"</string>
    <string name="permission_progress_trash_image" msgid="3063857679090024764">"{count,plural, =1{படத்தை ‘நீக்கியவை’ என்பதற்கு நகர்த்துகிறது…}other{<xliff:g id="COUNT">^1</xliff:g> படங்களை ‘நீக்கியவை’ என்பதற்கு நகர்த்துகிறது…}}"</string>
    <string name="permission_trash_generic" msgid="5545420534785075362">"{count,plural, =1{இந்த ஆவணத்தை \'நீக்கியவை\' என்பதற்கு நகர்த்த <xliff:g id="APP_NAME_0">^1</xliff:g> ஆப்ஸை அனுமதிக்கவா?}other{<xliff:g id="COUNT">^2</xliff:g> ஆவணங்களை \'நீக்கியவை\' என்பதற்கு நகர்த்த <xliff:g id="APP_NAME_1">^1</xliff:g> ஆப்ஸை அனுமதிக்கவா?}}"</string>
    <string name="permission_progress_trash_generic" msgid="7815124979717814057">"{count,plural, =1{ஆவணத்தை ‘நீக்கியவை’ என்பதற்கு நகர்த்துகிறது…}other{<xliff:g id="COUNT">^1</xliff:g> ஆவணங்களை ‘நீக்கியவை’ என்பதற்கு நகர்த்துகிறது…}}"</string>
    <string name="permission_untrash_audio" msgid="8404597563284002472">"{count,plural, =1{இந்த ஆடியோ ஃபைலை \'நீக்கியவை\' என்பதிலிருந்து நகர்த்த <xliff:g id="APP_NAME_0">^1</xliff:g> ஆப்ஸை அனுமதிக்கவா?}other{<xliff:g id="COUNT">^2</xliff:g> ஆடியோ ஃபைல்களை \'நீக்கியவை\' என்பதிலிருந்து நகர்த்த <xliff:g id="APP_NAME_1">^1</xliff:g> ஆப்ஸை அனுமதிக்கவா?}}"</string>
    <string name="permission_progress_untrash_audio" msgid="2775372344946464508">"{count,plural, =1{ஆடியோ ஃபைலை ‘நீக்கியவை’ என்பதிலிருந்து நகர்த்துகிறது…}other{<xliff:g id="COUNT">^1</xliff:g> ஆடியோ ஃபைல்களை ‘நீக்கியவை’ என்பதிலிருந்து நகர்த்துகிறது…}}"</string>
    <string name="permission_untrash_video" msgid="3178914827607608162">"{count,plural, =1{இந்த வீடியோவை \'நீக்கியவை\' என்பதிலிருந்து நகர்த்த <xliff:g id="APP_NAME_0">^1</xliff:g> ஆப்ஸை அனுமதிக்கவா?}other{<xliff:g id="COUNT">^2</xliff:g> வீடியோக்களை \'நீக்கியவை\' என்பதிலிருந்து நகர்த்த <xliff:g id="APP_NAME_1">^1</xliff:g> ஆப்ஸை அனுமதிக்கவா?}}"</string>
    <string name="permission_progress_untrash_video" msgid="5500929409733841567">"{count,plural, =1{வீடியோவை ‘நீக்கியவை’ என்பதிலிருந்து நகர்த்துகிறது…}other{<xliff:g id="COUNT">^1</xliff:g> வீடியோக்களை ‘நீக்கியவை’ என்பதிலிருந்து நகர்த்துகிறது…}}"</string>
    <string name="permission_untrash_image" msgid="3397523279351032265">"{count,plural, =1{இந்தப் படத்தை \'நீக்கியவை\' என்பதிலிருந்து நகர்த்த <xliff:g id="APP_NAME_0">^1</xliff:g> ஆப்ஸை அனுமதிக்கவா?}other{<xliff:g id="COUNT">^2</xliff:g> படங்களை \'நீக்கியவை\' என்பதிலிருந்து நகர்த்த <xliff:g id="APP_NAME_1">^1</xliff:g> ஆப்ஸை அனுமதிக்கவா?}}"</string>
    <string name="permission_progress_untrash_image" msgid="5295061520504846264">"{count,plural, =1{படத்தை ‘நீக்கியவை’ என்பதிலிருந்து நகர்த்துகிறது…}other{<xliff:g id="COUNT">^1</xliff:g> படங்களை ‘நீக்கியவை’ என்பதிலிருந்து நகர்த்துகிறது…}}"</string>
    <string name="permission_untrash_generic" msgid="2118366929431671046">"{count,plural, =1{இந்த ஆவணத்தை \'நீக்கியவை\' என்பதிலிருந்து நகர்த்த <xliff:g id="APP_NAME_0">^1</xliff:g> ஆப்ஸை அனுமதிக்கவா?}other{<xliff:g id="COUNT">^2</xliff:g> ஆவணங்களை \'நீக்கியவை\' என்பதிலிருந்து நகர்த்த <xliff:g id="APP_NAME_1">^1</xliff:g> ஆப்ஸை அனுமதிக்கவா?}}"</string>
    <string name="permission_progress_untrash_generic" msgid="1489511601966842579">"{count,plural, =1{ஆவணத்தை ‘நீக்கியவை’ என்பதிலிருந்து நகர்த்துகிறது…}other{<xliff:g id="COUNT">^1</xliff:g> ஆவணங்களை ‘நீக்கியவை’ என்பதிலிருந்து நகர்த்துகிறது…}}"</string>
    <string name="permission_delete_audio" msgid="3326674742892796627">"{count,plural, =1{இந்த ஆடியோ ஃபைலை நீக்க <xliff:g id="APP_NAME_0">^1</xliff:g> ஆப்ஸை அனுமதிக்கவா?}other{<xliff:g id="COUNT">^2</xliff:g> ஆடியோ ஃபைல்களை நீக்க <xliff:g id="APP_NAME_1">^1</xliff:g> ஆப்ஸை அனுமதிக்கவா?}}"</string>
    <string name="permission_progress_delete_audio" msgid="1734871539021696401">"{count,plural, =1{ஆடியோ ஃபைலை நீக்குகிறது…}other{<xliff:g id="COUNT">^1</xliff:g> ஆடியோ ஃபைல்களை நீக்குகிறது…}}"</string>
    <string name="permission_delete_video" msgid="604024971828349279">"{count,plural, =1{இந்த வீடியோவை நீக்க <xliff:g id="APP_NAME_0">^1</xliff:g> ஆப்ஸை அனுமதிக்கவா?}other{<xliff:g id="COUNT">^2</xliff:g> வீடியோக்களை நீக்க <xliff:g id="APP_NAME_1">^1</xliff:g> ஆப்ஸை அனுமதிக்கவா?}}"</string>
    <string name="permission_progress_delete_video" msgid="1846702435073793157">"{count,plural, =1{வீடியோவை நீக்குகிறது…}other{<xliff:g id="COUNT">^1</xliff:g> வீடியோக்களை நீக்குகிறது…}}"</string>
    <string name="permission_delete_image" msgid="3109056012794330510">"{count,plural, =1{இந்தப் படத்தை நீக்க <xliff:g id="APP_NAME_0">^1</xliff:g> ஆப்ஸை அனுமதிக்கவா?}other{<xliff:g id="COUNT">^2</xliff:g> படங்களை நீக்க <xliff:g id="APP_NAME_1">^1</xliff:g> ஆப்ஸை அனுமதிக்கவா?}}"</string>
    <string name="permission_progress_delete_image" msgid="8580517204901148906">"{count,plural, =1{படத்தை நீக்குகிறது…}other{<xliff:g id="COUNT">^1</xliff:g> படங்களை நீக்குகிறது…}}"</string>
    <string name="permission_delete_generic" msgid="7891939881065520271">"{count,plural, =1{இந்த ஆவணத்தை நீக்க <xliff:g id="APP_NAME_0">^1</xliff:g> ஆப்ஸை அனுமதிக்கவா?}other{<xliff:g id="COUNT">^2</xliff:g> ஆவணங்களை நீக்க <xliff:g id="APP_NAME_1">^1</xliff:g> ஆப்ஸை அனுமதிக்கவா?}}"</string>
    <string name="permission_progress_delete_generic" msgid="6709118146245087898">"{count,plural, =1{ஆவணத்தை நீக்குகிறது…}other{<xliff:g id="COUNT">^1</xliff:g> ஆவணங்களை நீக்குகிறது…}}"</string>
    <string name="transcode_denied" msgid="6760546817138288976">"மீடியா ஃபைல்களை <xliff:g id="APP_NAME">%s</xliff:g> ஆப்ஸால் செயலாக்க முடியவில்லை"</string>
    <string name="transcode_processing_cancelled" msgid="5340383917746945590">"மீடியா செயலாக்கம் ரத்துசெய்யப்பட்டது"</string>
    <string name="transcode_processing_error" msgid="8921643164508407874">"மீடியா செயலாக்கத்தில் பிழை"</string>
    <string name="transcode_processing_success" msgid="447288876429730122">"மீடியா செயலாக்கம் நிறைவடைந்தது"</string>
    <string name="transcode_processing_started" msgid="7789086308155361523">"மீடியா செயலாக்கம் தொடங்கியது"</string>
    <string name="transcode_processing" msgid="6753136468864077258">"மீடியாவைச் செயலாக்குகிறது…"</string>
    <string name="transcode_cancel" msgid="8555752601907598192">"ரத்துசெய்"</string>
    <string name="transcode_wait" msgid="8909773149560697501">"காத்திருங்கள்"</string>
    <string name="safety_protection_icon_label" msgid="6714354052747723623">"பாதுகாப்பு வளையம்"</string>
    <string name="transcode_alert_channel" msgid="997332371757680478">"நேட்டிவ் குறிமாற்ற விழிப்பூட்டல்கள்"</string>
    <string name="transcode_progress_channel" msgid="6905136787933058387">"நேட்டிவ் குறிமாற்றச் செயல்நிலை"</string>
</resources><|MERGE_RESOLUTION|>--- conflicted
+++ resolved
@@ -39,17 +39,14 @@
     <string name="allow" msgid="8885707816848569619">"அனுமதி"</string>
     <string name="deny" msgid="6040983710442068936">"நிராகரி"</string>
     <string name="picker_browse" msgid="5554477454636075934">"உலாவுக…"</string>
-<<<<<<< HEAD
-    <!-- no translation found for picker_settings (6443463167344790260) -->
-    <skip />
-=======
     <string name="picker_settings" msgid="6443463167344790260">"கிளவுடு மீடியா ஆப்ஸ்"</string>
     <string name="picker_settings_system_settings_menu_title" msgid="3055084757610063581">"கிளவுடு மீடியா ஆப்ஸ்"</string>
->>>>>>> 4cf42893
     <string name="picker_settings_title" msgid="5647700706470673258">"கிளவுடு மீடியா ஆப்ஸ்"</string>
     <string name="picker_settings_description" msgid="7486394662725656081">"பிற சேவைகளில் இருந்து காப்புப் பிரதி எடுக்கும் படங்களையும் வீடியோக்களையும் Android ஃபோட்டோ தேர்வுக் கருவி மூலம் பகிரலாம்"</string>
     <string name="picker_settings_selection_message" msgid="245453573086488596">"கிளவுட் மீடியாவை இதிலிருந்து அணுகும்"</string>
     <string name="picker_settings_no_provider" msgid="2582311853680058223">"எதுவுமில்லை"</string>
+    <!-- no translation found for picker_settings_toast_error (697274445512467469) -->
+    <skip />
     <string name="add" msgid="2894574044585549298">"சேர்"</string>
     <string name="deselect" msgid="4297825044827769490">"தேர்வுநீக்கு"</string>
     <string name="deselected" msgid="8488133193326208475">"தேர்வுநீக்கப்பட்டது"</string>
