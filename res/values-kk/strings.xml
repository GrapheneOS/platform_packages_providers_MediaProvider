<?xml version="1.0" encoding="UTF-8"?>
<!--  Copyright (C) 2009 The Android Open Source Project

     Licensed under the Apache License, Version 2.0 (the "License");
     you may not use this file except in compliance with the License.
     You may obtain a copy of the License at

          http://www.apache.org/licenses/LICENSE-2.0

     Unless required by applicable law or agreed to in writing, software
     distributed under the License is distributed on an "AS IS" BASIS,
     WITHOUT WARRANTIES OR CONDITIONS OF ANY KIND, either express or implied.
     See the License for the specific language governing permissions and
     limitations under the License.
 -->

<resources xmlns:android="http://schemas.android.com/apk/res/android"
    xmlns:xliff="urn:oasis:names:tc:xliff:document:1.2">
    <string name="uid_label" msgid="8421971615411294156">"Мультимeдиа"</string>
    <string name="storage_description" msgid="4081716890357580107">"Жергілікті жад"</string>
    <string name="app_label" msgid="9035307001052716210">"Мультимедиа қоймасы"</string>
    <string name="picker_app_label" msgid="4254039089502164761">"Meдиа"</string>
    <string name="artist_label" msgid="8105600993099120273">"Орындаушы"</string>
    <string name="unknown" msgid="2059049215682829375">"Белгісіз"</string>
    <string name="root_images" msgid="5861633549189045666">"Кескіндер"</string>
    <string name="root_videos" msgid="8792703517064649453">"Бейнелер"</string>
    <string name="root_audio" msgid="3505830755201326018">"Aудио"</string>
    <string name="root_documents" msgid="3829103301363849237">"Құжаттар"</string>
    <string name="permission_required" msgid="1460820436132943754">"Бұл элементті өзгерту немесе жою үшін рұқсат қажет."</string>
    <string name="permission_required_action" msgid="706370952366113539">"Жалғастыру"</string>
    <string name="grant_dialog_button_allow" msgid="1644287024501033471">"Рұқсат беру"</string>
    <string name="grant_dialog_button_deny" msgid="6190589471415815741">"Тыйым салу"</string>
    <string name="permission_more_thumb" msgid="1938863829470531577">"{count,plural, =1{Тағы <xliff:g id="COUNT_0">^1</xliff:g>}other{Тағы <xliff:g id="COUNT_1">^1</xliff:g>}}"</string>
    <string name="permission_more_text" msgid="2471785045095597753">"{count,plural, =1{Тағы <xliff:g id="COUNT_0">^1</xliff:g> элемент}other{Тағы <xliff:g id="COUNT_1">^1</xliff:g> элемент}}"</string>
    <string name="cache_clearing_dialog_title" msgid="8907893815183913664">"Қолданбаның уақытша файлдарын өшіру"</string>
    <string name="cache_clearing_dialog_text" msgid="7057784635111940957">"<xliff:g id="APP_SEEKING_PERMISSION">%s</xliff:g> кейбір уақытша файлдарды өшіргісі келеді. Соған байланысты батарея тез отыруы немесе мобильдік интернет трафигі көп кетуі мүмкін."</string>
    <string name="cache_clearing_in_progress_title" msgid="6902220064511664209">"Қолданбаның уақытша файлдары өшірілуде…"</string>
    <string name="clear" msgid="5524638938415865915">"Өшіру"</string>
    <string name="allow" msgid="8885707816848569619">"Рұқсат ету"</string>
    <string name="deny" msgid="6040983710442068936">"Тыйым салу"</string>
    <string name="picker_browse" msgid="5554477454636075934">"Шолу…"</string>
<<<<<<< HEAD
    <!-- no translation found for picker_settings (6443463167344790260) -->
    <skip />
=======
    <string name="picker_settings" msgid="6443463167344790260">"Бұлттық мультимедиа қолданбасы"</string>
    <string name="picker_settings_system_settings_menu_title" msgid="3055084757610063581">"Бұлттық мультимедиа қолданбасы"</string>
>>>>>>> 4cf42893
    <string name="picker_settings_title" msgid="5647700706470673258">"Бұлттық мультимедиа қолданбасы"</string>
    <string name="picker_settings_description" msgid="7486394662725656081">"Басқа қызметтерде сақтық көшірмесін жасаған суреттер мен бейнелерді Android сурет таңдағыш құралында бөлісіңіз."</string>
    <string name="picker_settings_selection_message" msgid="245453573086488596">"Бұлттық мультимедиа қолданбасына келесі жерден кіріңіз:"</string>
    <string name="picker_settings_no_provider" msgid="2582311853680058223">"Жоқ"</string>
    <string name="add" msgid="2894574044585549298">"Қосу"</string>
    <string name="deselect" msgid="4297825044827769490">"Таңдамау"</string>
    <string name="deselected" msgid="8488133193326208475">"Таңдау алынған"</string>
    <string name="select" msgid="2704765470563027689">"Таңдау"</string>
    <string name="selected" msgid="9151797369975828124">"Таңдалған"</string>
    <string name="select_up_to" msgid="6994294169508439957">"{count,plural, =1{<xliff:g id="COUNT_0">^1</xliff:g> элементке дейін таңдаңыз.}other{<xliff:g id="COUNT_1">^1</xliff:g> элементке дейін таңдаңыз.}}"</string>
    <string name="recent" msgid="6694613584743207874">"Соңғы"</string>
    <string name="picker_photos_empty_message" msgid="5980619500554575558">"Фотосуреттер немесе бейнелер жоқ."</string>
    <string name="picker_albums_empty_message" msgid="8341079772950966815">"Альбомдар жоқ."</string>
    <string name="picker_view_selected" msgid="2266031384396143883">"Таңдалғанды көру"</string>
    <string name="picker_photos" msgid="7415035516411087392">"Фотосуреттер"</string>
    <string name="picker_albums" msgid="4822511902115299142">"Aльбомдар"</string>
    <string name="picker_preview" msgid="6257414886055861039">"Алдын ала көру"</string>
    <string name="picker_work_profile" msgid="2083221066869141576">"Жұмыс профиліне ауысу"</string>
    <string name="picker_personal_profile" msgid="639484258397758406">"Жеке профильге ауысу"</string>
    <string name="picker_profile_admin_title" msgid="4172022376418293777">"Әкімшіңіз бөгеген"</string>
    <string name="picker_profile_admin_msg_from_personal" msgid="1941639895084555723">"Жұмыс дерегіне жеке қолданбадан кіруге рұқсат жоқ."</string>
    <string name="picker_profile_admin_msg_from_work" msgid="8048524337462790110">"Жеке дерекке жұмыс қолданбасынан кіруге рұқсат жоқ."</string>
    <string name="picker_profile_work_paused_title" msgid="382212880704235925">"Жұмыс қолданбалары кідіртілді"</string>
    <string name="picker_profile_work_paused_msg" msgid="6321552322125246726">"Жұмыс аккаунтындағы фотосуреттерді ашу үшін жұмыс қолданбаларын қосып, содан кейін қайталап көріңіз."</string>
    <string name="picker_privacy_message" msgid="9132700451027116817">"Бұл қолданба өзіңіз таңдаған фотосуреттерді ғана пайдалана алады."</string>
    <string name="picker_album_item_count" msgid="4420723302534177596">"{count,plural, =1{<xliff:g id="COUNT_0">^1</xliff:g> элемент}other{<xliff:g id="COUNT_1">^1</xliff:g> элемент}}"</string>
    <string name="picker_add_button_multi_select" msgid="4005164092275518399">"Қосу (<xliff:g id="COUNT">^1</xliff:g>)"</string>
    <string name="picker_add_button_multi_select_permissions" msgid="5138751105800138838">"Рұқсат (<xliff:g id="COUNT">^1</xliff:g>)"</string>
    <string name="picker_category_camera" msgid="4857367052026843664">"Камера"</string>
    <string name="picker_category_downloads" msgid="793866660287361900">"Жүктеп алынғандар"</string>
    <string name="picker_category_favorites" msgid="7008495397818966088">"Таңдаулылар"</string>
    <string name="picker_category_screenshots" msgid="7216102327587644284">"Скриншоттар"</string>
    <!-- no translation found for picker_category_videos (1478458836380241356) -->
    <skip />
    <string name="picker_motion_photo_text" msgid="5016603812468180816">"Қимылды сурет"</string>
    <string name="picker_item_content_desc" msgid="7680591530155286423">"<xliff:g id="ITEM_NAME">%1$s</xliff:g> түсірілген күні: <xliff:g id="TIME">%2$s</xliff:g>"</string>
    <string name="picker_video_item_content_desc" msgid="7828900089119214801">"Бейне түсіру уақыты: <xliff:g id="TIME">%1$s</xliff:g>, ұзақтығы: <xliff:g id="DURATION">%2$s</xliff:g>."</string>
    <string name="picker_photo" msgid="1739342083494962153">"Фотосурет"</string>
    <string name="picker_gif" msgid="8333318083107368726">"GIF"</string>
    <string name="picker_motion_photo" msgid="4385182195289546308">"Қимылды сурет"</string>
    <string name="picker_mute_video" msgid="2496585809229800096">"Бейненің дыбысын өшіру"</string>
    <string name="picker_unmute_video" msgid="6611741290641963568">"Бейненің дыбысын қосу"</string>
    <string name="picker_play_video" msgid="7106025944628666250">"Ойнату"</string>
    <string name="picker_pause_video" msgid="1092718225234326702">"Кідірту"</string>
    <string name="picker_error_snackbar" msgid="5970192792792369203">"Бейнені ойнату мүмкін емес."</string>
    <string name="picker_error_dialog_title" msgid="4540095603788920965">"Бейнені ойнату кезінде қиындық туындады"</string>
    <string name="picker_error_dialog_body" msgid="2515738446802971453">"Интернет байланысын тексеріп, әрекетті қайталаңыз."</string>
    <string name="picker_error_dialog_positive_action" msgid="749544129082109232">"Қайталау"</string>
    <string name="picker_cloud_sync" msgid="997251377538536319">"Бұлтқа сақталған медиафайл енді <xliff:g id="PKG_NAME">%1$s</xliff:g> қолданбасында қолжетімді."</string>
    <string name="not_selected" msgid="2244008151669896758">"таңдалмаған"</string>
    <string name="picker_banner_cloud_first_time_available_title" msgid="5912973744275711595">"Сақтық көшірмесі жасалған фотосуреттер қосылды"</string>
    <string name="picker_banner_cloud_first_time_available_desc" msgid="5570916598348187607">"Фотосуреттерді <xliff:g id="APP_NAME">%1$s</xliff:g> қолданбасының <xliff:g id="USER_ACCOUNT">%2$s</xliff:g> аккаунтынан таңдай аласыз."</string>
    <string name="picker_banner_cloud_account_changed_title" msgid="4825058474378077327">"<xliff:g id="APP_NAME">%1$s</xliff:g> аккаунты жаңартылды"</string>
    <string name="picker_banner_cloud_account_changed_desc" msgid="3433218869899792497">"<xliff:g id="USER_ACCOUNT">%1$s</xliff:g> аккаунтынан алынған сурет енді осы жерге сақталады."</string>
    <string name="picker_banner_cloud_choose_app_title" msgid="3165966147547974251">"Бұлттық мультимедиа қолданбасын таңдау"</string>
    <string name="picker_banner_cloud_choose_app_desc" msgid="2359212653555524926">"Осы жерде сақтық көшірмесі жасалған фотосуреттер қосу үшін параметрлерден бұлттық мультимедиа қолданбасын таңдаңыз."</string>
    <string name="picker_banner_cloud_choose_account_title" msgid="5010901185639577685">"<xliff:g id="APP_NAME">%1$s</xliff:g> аккаунтын таңдау"</string>
    <string name="picker_banner_cloud_choose_account_desc" msgid="8868134443673142712">"Осы жерде <xliff:g id="APP_NAME">%1$s</xliff:g> қолданбасынан фотосуреттер қосу үшін қолданбада аккаунт таңдаңыз."</string>
    <string name="picker_banner_cloud_dismiss_button" msgid="2935903078288463882">"Жабу"</string>
    <string name="picker_banner_cloud_choose_app_button" msgid="934085679890435479">"Қолданба таңдау"</string>
    <string name="picker_banner_cloud_choose_account_button" msgid="7979484877116991631">"Аккаунт таңдау"</string>
    <string name="picker_banner_cloud_change_account_button" msgid="8361239765828471146">"Аккаунтты өзгерту"</string>
    <string name="permission_write_audio" msgid="8819694245323580601">"{count,plural, =1{<xliff:g id="APP_NAME_0">^1</xliff:g> қолданбасына осы аудиофайлды өзгертуге рұқсат етілсін бе?}other{<xliff:g id="APP_NAME_1">^1</xliff:g> қолданбасына <xliff:g id="COUNT">^2</xliff:g> аудиофайлды өзгертуге рұқсат етілсін бе?}}"</string>
    <string name="permission_progress_write_audio" msgid="6029375427984180097">"{count,plural, =1{Аудиофайл өзгертілуде…}other{<xliff:g id="COUNT">^1</xliff:g> аудиофайл өзгертілуде…}}"</string>
    <string name="permission_write_video" msgid="103902551603700525">"{count,plural, =1{<xliff:g id="APP_NAME_0">^1</xliff:g> қолданбасына осы бейнені өзгертуге рұқсат етілсін бе?}other{<xliff:g id="APP_NAME_1">^1</xliff:g> қолданбасына <xliff:g id="COUNT">^2</xliff:g> бейнені өзгертуге рұқсат етілсін бе?}}"</string>
    <string name="permission_progress_write_video" msgid="7014908418349819148">"{count,plural, =1{Бейне өзгертілуде…}other{<xliff:g id="COUNT">^1</xliff:g> бейне өзгертілуде…}}"</string>
    <string name="permission_write_image" msgid="3518991791620523786">"{count,plural, =1{<xliff:g id="APP_NAME_0">^1</xliff:g> қолданбасына осы фотосуретті өзгертуге рұқсат етілсін бе?}other{<xliff:g id="APP_NAME_1">^1</xliff:g> қолданбасына <xliff:g id="COUNT">^2</xliff:g> фотосуретті өзгертуге рұқсат етілсін бе?}}"</string>
    <string name="permission_progress_write_image" msgid="3623580315590025262">"{count,plural, =1{Фотосурет өзгертілуде…}other{<xliff:g id="COUNT">^1</xliff:g> фотосурет өзгертілуде…}}"</string>
    <string name="permission_write_generic" msgid="7431128739233656991">"{count,plural, =1{<xliff:g id="APP_NAME_0">^1</xliff:g> қолданбасына осы элементті өзгертуге рұқсат етілсін бе?}other{<xliff:g id="APP_NAME_1">^1</xliff:g> қолданбасына <xliff:g id="COUNT">^2</xliff:g> элементті өзгертуге рұқсат етілсін бе?}}"</string>
    <string name="permission_progress_write_generic" msgid="2806560971318391443">"{count,plural, =1{Элемент өзгертілуде…}other{<xliff:g id="COUNT">^1</xliff:g> элемент өзгертілуде…}}"</string>
    <string name="permission_trash_audio" msgid="6554672354767742206">"{count,plural, =1{<xliff:g id="APP_NAME_0">^1</xliff:g> қолданбасына осы аудиофайлды себетке жіберуге рұқсат етілсін бе?}other{<xliff:g id="APP_NAME_1">^1</xliff:g> қолданбасына <xliff:g id="COUNT">^2</xliff:g> аудиофайлды себетке жіберуге рұқсат етілсін бе?}}"</string>
    <string name="permission_progress_trash_audio" msgid="3116279868733641329">"{count,plural, =1{Аудиофайл себетке жіберілуде…}other{<xliff:g id="COUNT">^1</xliff:g> аудиофайл себетке жіберілуде…}}"</string>
    <string name="permission_trash_video" msgid="7555850843259959642">"{count,plural, =1{<xliff:g id="APP_NAME_0">^1</xliff:g> қолданбасына осы бейнені себетке жіберуге рұқсат етілсін бе?}other{<xliff:g id="APP_NAME_1">^1</xliff:g> қолданбасына <xliff:g id="COUNT">^2</xliff:g> бейнені себетке жіберуге рұқсат етілсін бе?}}"</string>
    <string name="permission_progress_trash_video" msgid="4637821778329459681">"{count,plural, =1{Бейне себетке жіберілуде…}other{<xliff:g id="COUNT">^1</xliff:g> бейне себетке жіберілуде…}}"</string>
    <string name="permission_trash_image" msgid="3333128084684156675">"{count,plural, =1{<xliff:g id="APP_NAME_0">^1</xliff:g> қолданбасына осы фотосуретті себетке жіберуге рұқсат етілсін бе?}other{<xliff:g id="APP_NAME_1">^1</xliff:g> қолданбасына <xliff:g id="COUNT">^2</xliff:g> фотосуретті себетке жіберуге рұқсат етілсін бе?}}"</string>
    <string name="permission_progress_trash_image" msgid="3063857679090024764">"{count,plural, =1{Фотосурет себетке жіберілуде…}other{<xliff:g id="COUNT">^1</xliff:g> фотосурет себетке жіберілуде…}}"</string>
    <string name="permission_trash_generic" msgid="5545420534785075362">"{count,plural, =1{<xliff:g id="APP_NAME_0">^1</xliff:g> қолданбасына осы элементті себетке жіберуге рұқсат етілсін бе?}other{<xliff:g id="APP_NAME_1">^1</xliff:g> қолданбасына <xliff:g id="COUNT">^2</xliff:g> элементті себетке жіберуге рұқсат етілсін бе?}}"</string>
    <string name="permission_progress_trash_generic" msgid="7815124979717814057">"{count,plural, =1{Элемент себетке жіберілуде…}other{<xliff:g id="COUNT">^1</xliff:g> элемент себетке жіберілуде…}}"</string>
    <string name="permission_untrash_audio" msgid="8404597563284002472">"{count,plural, =1{<xliff:g id="APP_NAME_0">^1</xliff:g> қолданбасына бұл аудиофайлды себеттен шығаруға рұқсат етілсін бе?}other{<xliff:g id="APP_NAME_1">^1</xliff:g> қолданбасына <xliff:g id="COUNT">^2</xliff:g> аудиофайлды себеттен шығаруға рұқсат етілсін бе?}}"</string>
    <string name="permission_progress_untrash_audio" msgid="2775372344946464508">"{count,plural, =1{Аудиофайл себеттен шығарылуда…}other{<xliff:g id="COUNT">^1</xliff:g> аудиофайл себеттен шығарылуда…}}"</string>
    <string name="permission_untrash_video" msgid="3178914827607608162">"{count,plural, =1{<xliff:g id="APP_NAME_0">^1</xliff:g> қолданбасына осы бейнені себеттен шығаруға рұқсат етілсін бе?}other{<xliff:g id="APP_NAME_1">^1</xliff:g> қолданбасына <xliff:g id="COUNT">^2</xliff:g> бейнені себеттен шығаруға рұқсат етілсін бе?}}"</string>
    <string name="permission_progress_untrash_video" msgid="5500929409733841567">"{count,plural, =1{Бейне себеттен шығарылуда…}other{<xliff:g id="COUNT">^1</xliff:g> бейне себеттен шығарылуда…}}"</string>
    <string name="permission_untrash_image" msgid="3397523279351032265">"{count,plural, =1{<xliff:g id="APP_NAME_0">^1</xliff:g> қолданбасына осы фотосуретті себеттен шығаруға рұқсат етілсін бе?}other{<xliff:g id="APP_NAME_1">^1</xliff:g> қолданбасына <xliff:g id="COUNT">^2</xliff:g> фотосуретті себеттен шығаруға рұқсат етілсін бе?}}"</string>
    <string name="permission_progress_untrash_image" msgid="5295061520504846264">"{count,plural, =1{Фотосурет себеттен шығарылуда…}other{<xliff:g id="COUNT">^1</xliff:g> фотосурет себеттен шығарылуда…}}"</string>
    <string name="permission_untrash_generic" msgid="2118366929431671046">"{count,plural, =1{<xliff:g id="APP_NAME_0">^1</xliff:g> қолданбасына осы элементті себеттен шығаруға рұқсат етілсін бе?}other{<xliff:g id="APP_NAME_1">^1</xliff:g> қолданбасына <xliff:g id="COUNT">^2</xliff:g> элементті себеттен шығаруға рұқсат етілсін бе?}}"</string>
    <string name="permission_progress_untrash_generic" msgid="1489511601966842579">"{count,plural, =1{Элемент себеттен шығарылуда…}other{<xliff:g id="COUNT">^1</xliff:g> элемент себеттен шығарылуда…}}"</string>
    <string name="permission_delete_audio" msgid="3326674742892796627">"{count,plural, =1{<xliff:g id="APP_NAME_0">^1</xliff:g> қолданбасына осы аудиофайлды жоюға рұқсат етілсін бе?}other{<xliff:g id="APP_NAME_1">^1</xliff:g> қолданбасына <xliff:g id="COUNT">^2</xliff:g> аудиофайлды жоюға рұқсат етілсін бе?}}"</string>
    <string name="permission_progress_delete_audio" msgid="1734871539021696401">"{count,plural, =1{Аудиофайл жойылуда…}other{<xliff:g id="COUNT">^1</xliff:g> аудиофайл жойылуда…}}"</string>
    <string name="permission_delete_video" msgid="604024971828349279">"{count,plural, =1{<xliff:g id="APP_NAME_0">^1</xliff:g> қолданбасына осы бейнені жоюға рұқсат етілсін бе?}other{<xliff:g id="APP_NAME_1">^1</xliff:g> қолданбасына <xliff:g id="COUNT">^2</xliff:g> бейнені жоюға рұқсат етілсін бе?}}"</string>
    <string name="permission_progress_delete_video" msgid="1846702435073793157">"{count,plural, =1{Бейне жойылуда…}other{<xliff:g id="COUNT">^1</xliff:g> бейне жойылуда…}}"</string>
    <string name="permission_delete_image" msgid="3109056012794330510">"{count,plural, =1{<xliff:g id="APP_NAME_0">^1</xliff:g> қолданбасына осы фотосуретті жоюға рұқсат етілсін бе?}other{<xliff:g id="APP_NAME_1">^1</xliff:g> қолданбасына <xliff:g id="COUNT">^2</xliff:g> фотосуретті жоюға рұқсат етілсін бе?}}"</string>
    <string name="permission_progress_delete_image" msgid="8580517204901148906">"{count,plural, =1{Фотосурет жойылуда…}other{<xliff:g id="COUNT">^1</xliff:g> фотосурет жойылуда…}}"</string>
    <string name="permission_delete_generic" msgid="7891939881065520271">"{count,plural, =1{<xliff:g id="APP_NAME_0">^1</xliff:g> қолданбасына осы элементті жоюға рұқсат етілсін бе?}other{<xliff:g id="APP_NAME_1">^1</xliff:g> қолданбасына <xliff:g id="COUNT">^2</xliff:g> элементті жоюға рұқсат етілсін бе?}}"</string>
    <string name="permission_progress_delete_generic" msgid="6709118146245087898">"{count,plural, =1{Элемент жойылуда…}other{<xliff:g id="COUNT">^1</xliff:g> элемент жойылуда…}}"</string>
    <string name="transcode_denied" msgid="6760546817138288976">"<xliff:g id="APP_NAME">%s</xliff:g> қолданбасы медиа файлдарды өңдей алмайды."</string>
    <string name="transcode_processing_cancelled" msgid="5340383917746945590">"Медиафайлды өңдеу тоқтатылды."</string>
    <string name="transcode_processing_error" msgid="8921643164508407874">"Медиафайлды өңдеуде қате пайда болды."</string>
    <string name="transcode_processing_success" msgid="447288876429730122">"Медиафайл сәтті өңделді."</string>
    <string name="transcode_processing_started" msgid="7789086308155361523">"Медиафайлды өңдеу басталды."</string>
    <string name="transcode_processing" msgid="6753136468864077258">"Медиафайл өңделуде…"</string>
    <string name="transcode_cancel" msgid="8555752601907598192">"Бас тарту"</string>
    <string name="transcode_wait" msgid="8909773149560697501">"Күту"</string>
    <string name="safety_protection_icon_label" msgid="6714354052747723623">"Қауіпсіздікті қорғау"</string>
    <string name="transcode_alert_channel" msgid="997332371757680478">"Түбірлік транскодтау туралы хабарландырулар"</string>
    <string name="transcode_progress_channel" msgid="6905136787933058387">"Түбірлік транскодтау прогресі"</string>
</resources><|MERGE_RESOLUTION|>--- conflicted
+++ resolved
@@ -39,17 +39,14 @@
     <string name="allow" msgid="8885707816848569619">"Рұқсат ету"</string>
     <string name="deny" msgid="6040983710442068936">"Тыйым салу"</string>
     <string name="picker_browse" msgid="5554477454636075934">"Шолу…"</string>
-<<<<<<< HEAD
-    <!-- no translation found for picker_settings (6443463167344790260) -->
-    <skip />
-=======
     <string name="picker_settings" msgid="6443463167344790260">"Бұлттық мультимедиа қолданбасы"</string>
     <string name="picker_settings_system_settings_menu_title" msgid="3055084757610063581">"Бұлттық мультимедиа қолданбасы"</string>
->>>>>>> 4cf42893
     <string name="picker_settings_title" msgid="5647700706470673258">"Бұлттық мультимедиа қолданбасы"</string>
     <string name="picker_settings_description" msgid="7486394662725656081">"Басқа қызметтерде сақтық көшірмесін жасаған суреттер мен бейнелерді Android сурет таңдағыш құралында бөлісіңіз."</string>
     <string name="picker_settings_selection_message" msgid="245453573086488596">"Бұлттық мультимедиа қолданбасына келесі жерден кіріңіз:"</string>
     <string name="picker_settings_no_provider" msgid="2582311853680058223">"Жоқ"</string>
+    <!-- no translation found for picker_settings_toast_error (697274445512467469) -->
+    <skip />
     <string name="add" msgid="2894574044585549298">"Қосу"</string>
     <string name="deselect" msgid="4297825044827769490">"Таңдамау"</string>
     <string name="deselected" msgid="8488133193326208475">"Таңдау алынған"</string>
