<?xml version="1.0" encoding="UTF-8"?>
<!--  Copyright (C) 2009 The Android Open Source Project

     Licensed under the Apache License, Version 2.0 (the "License");
     you may not use this file except in compliance with the License.
     You may obtain a copy of the License at

          http://www.apache.org/licenses/LICENSE-2.0

     Unless required by applicable law or agreed to in writing, software
     distributed under the License is distributed on an "AS IS" BASIS,
     WITHOUT WARRANTIES OR CONDITIONS OF ANY KIND, either express or implied.
     See the License for the specific language governing permissions and
     limitations under the License.
 -->

<resources xmlns:android="http://schemas.android.com/apk/res/android"
    xmlns:xliff="urn:oasis:names:tc:xliff:document:1.2">
    <string name="uid_label" msgid="8421971615411294156">"Multimédia"</string>
    <string name="storage_description" msgid="4081716890357580107">"Stockage local"</string>
    <string name="app_label" msgid="9035307001052716210">"Stockage multimédia"</string>
    <string name="artist_label" msgid="8105600993099120273">"Artiste"</string>
    <string name="unknown" msgid="2059049215682829375">"Inconnu"</string>
    <string name="root_images" msgid="5861633549189045666">"Images"</string>
    <string name="root_videos" msgid="8792703517064649453">"Vidéos"</string>
    <string name="root_audio" msgid="3505830755201326018">"Fichiers audio"</string>
    <string name="root_documents" msgid="3829103301363849237">"Documents"</string>
    <string name="permission_required" msgid="1460820436132943754">"Autorisation requise pour modifier ou supprimer cet élément."</string>
    <string name="permission_required_action" msgid="706370952366113539">"Continuer"</string>
    <string name="grant_dialog_button_allow" msgid="1644287024501033471">"Autoriser"</string>
    <string name="grant_dialog_button_deny" msgid="6190589471415815741">"Refuser"</string>
<<<<<<< HEAD
    <plurals name="permission_more_thumb" formatted="false" msgid="4392079224649478923">
      <item quantity="one">+ <xliff:g id="COUNT_1">^1</xliff:g></item>
      <item quantity="other">+ <xliff:g id="COUNT_1">^1</xliff:g></item>
    </plurals>
=======
    <!-- no translation found for permission_more_thumb (3530243737498196228) -->
>>>>>>> f956e1c9
    <plurals name="permission_more_text" formatted="false" msgid="7291997297174507324">
      <item quantity="one">Plus <xliff:g id="COUNT_1">^1</xliff:g> autre élément</item>
      <item quantity="other">Plus <xliff:g id="COUNT_1">^1</xliff:g> autres éléments</item>
    </plurals>
<<<<<<< HEAD
    <string name="cache_clearing_dialog_title" msgid="4672878017407595782">"Effacer les fichiers d\'application temporaires ?"</string>
    <string name="cache_clearing_dialog_text" msgid="7057784635111940957">"<xliff:g id="APP_SEEKING_PERMISSION">%s</xliff:g> souhaite supprimer quelques fichiers temporaires, ce qui risque de solliciter davantage la batterie et le réseau de données mobiles."</string>
    <string name="cache_clearing_in_progress_title" msgid="6902220064511664209">"Suppression des fichiers d\'application temporaires…"</string>
    <string name="allow" msgid="8885707816848569619">"Autoriser"</string>
    <string name="deny" msgid="6040983710442068936">"Refuser"</string>
    <plurals name="permission_write_audio" formatted="false" msgid="8914759422381305478">
      <item quantity="one">Autoriser l\'application <xliff:g id="APP_NAME_1">^1</xliff:g> à modifier <xliff:g id="COUNT">^2</xliff:g> fichier audio ?</item>
      <item quantity="other">Autoriser l\'application <xliff:g id="APP_NAME_1">^1</xliff:g> à modifier <xliff:g id="COUNT">^2</xliff:g> fichiers audio ?</item>
    </plurals>
    <plurals name="permission_write_video" formatted="false" msgid="1098082003326873084">
      <item quantity="one">Autoriser l\'application <xliff:g id="APP_NAME_1">^1</xliff:g> à modifier <xliff:g id="COUNT">^2</xliff:g> vidéo ?</item>
      <item quantity="other">Autoriser l\'application <xliff:g id="APP_NAME_1">^1</xliff:g> à modifier <xliff:g id="COUNT">^2</xliff:g> vidéos ?</item>
    </plurals>
    <plurals name="permission_write_image" formatted="false" msgid="748745548893845892">
      <item quantity="one">Autoriser l\'application <xliff:g id="APP_NAME_1">^1</xliff:g> à modifier <xliff:g id="COUNT">^2</xliff:g> photo ?</item>
      <item quantity="other">Autoriser l\'application <xliff:g id="APP_NAME_1">^1</xliff:g> à modifier <xliff:g id="COUNT">^2</xliff:g> photos ?</item>
    </plurals>
    <plurals name="permission_write_generic" formatted="false" msgid="3270172714743671779">
      <item quantity="one">Autoriser l\'application <xliff:g id="APP_NAME_1">^1</xliff:g> à modifier <xliff:g id="COUNT">^2</xliff:g> élément ?</item>
      <item quantity="other">Autoriser l\'application <xliff:g id="APP_NAME_1">^1</xliff:g> à modifier <xliff:g id="COUNT">^2</xliff:g> éléments ?</item>
    </plurals>
    <plurals name="permission_trash_audio" formatted="false" msgid="8907813869381755423">
      <item quantity="one">Autoriser l\'application <xliff:g id="APP_NAME_1">^1</xliff:g> à placer <xliff:g id="COUNT">^2</xliff:g> fichier audio dans la corbeille ?</item>
      <item quantity="other">Autoriser l\'application <xliff:g id="APP_NAME_1">^1</xliff:g> à placer <xliff:g id="COUNT">^2</xliff:g> fichiers audio dans la corbeille ?</item>
    </plurals>
    <plurals name="permission_trash_video" formatted="false" msgid="4672871911555787438">
      <item quantity="one">Autoriser l\'application <xliff:g id="APP_NAME_1">^1</xliff:g> à placer <xliff:g id="COUNT">^2</xliff:g> vidéo dans la corbeille ?</item>
      <item quantity="other">Autoriser l\'application <xliff:g id="APP_NAME_1">^1</xliff:g> à placer <xliff:g id="COUNT">^2</xliff:g> vidéos dans la corbeille ?</item>
    </plurals>
    <plurals name="permission_trash_image" formatted="false" msgid="6400475304599873227">
      <item quantity="one">Autoriser l\'application <xliff:g id="APP_NAME_1">^1</xliff:g> à placer <xliff:g id="COUNT">^2</xliff:g> photo dans la corbeille ?</item>
      <item quantity="other">Autoriser l\'application <xliff:g id="APP_NAME_1">^1</xliff:g> à placer <xliff:g id="COUNT">^2</xliff:g> photos dans la corbeille ?</item>
    </plurals>
    <plurals name="permission_trash_generic" formatted="false" msgid="3814167365075039711">
      <item quantity="one">Autoriser l\'application <xliff:g id="APP_NAME_1">^1</xliff:g> à placer <xliff:g id="COUNT">^2</xliff:g> élément dans la corbeille ?</item>
      <item quantity="other">Autoriser l\'application <xliff:g id="APP_NAME_1">^1</xliff:g> à placer <xliff:g id="COUNT">^2</xliff:g> éléments dans la corbeille ?</item>
    </plurals>
    <plurals name="permission_untrash_audio" formatted="false" msgid="7795265980168966321">
      <item quantity="one">Autoriser l\'application <xliff:g id="APP_NAME_1">^1</xliff:g> à retirer <xliff:g id="COUNT">^2</xliff:g> fichier audio de la corbeille ?</item>
      <item quantity="other">Autoriser l\'application <xliff:g id="APP_NAME_1">^1</xliff:g> à retirer <xliff:g id="COUNT">^2</xliff:g> fichiers audio de la corbeille ?</item>
    </plurals>
    <plurals name="permission_untrash_video" formatted="false" msgid="332894888445508879">
      <item quantity="one">Autoriser l\'application <xliff:g id="APP_NAME_1">^1</xliff:g> à retirer <xliff:g id="COUNT">^2</xliff:g> vidéo de la corbeille ?</item>
      <item quantity="other">Autoriser l\'application <xliff:g id="APP_NAME_1">^1</xliff:g> à retirer <xliff:g id="COUNT">^2</xliff:g> vidéos de la corbeille ?</item>
    </plurals>
    <plurals name="permission_untrash_image" formatted="false" msgid="7024071378733595056">
      <item quantity="one">Autoriser l\'application <xliff:g id="APP_NAME_1">^1</xliff:g> à retirer <xliff:g id="COUNT">^2</xliff:g> photo de la corbeille ?</item>
      <item quantity="other">Autoriser l\'application <xliff:g id="APP_NAME_1">^1</xliff:g> à retirer <xliff:g id="COUNT">^2</xliff:g> photos de la corbeille ?</item>
    </plurals>
    <plurals name="permission_untrash_generic" formatted="false" msgid="6872817093731198374">
      <item quantity="one">Autoriser l\'application <xliff:g id="APP_NAME_1">^1</xliff:g> à retirer <xliff:g id="COUNT">^2</xliff:g> élément de la corbeille ?</item>
      <item quantity="other">Autoriser l\'application <xliff:g id="APP_NAME_1">^1</xliff:g> à retirer <xliff:g id="COUNT">^2</xliff:g> éléments de la corbeille ?</item>
    </plurals>
    <plurals name="permission_delete_audio" formatted="false" msgid="6848547621165184719">
      <item quantity="one">Autoriser l\'application <xliff:g id="APP_NAME_1">^1</xliff:g> à supprimer <xliff:g id="COUNT">^2</xliff:g> fichier audio ?</item>
      <item quantity="other">Autoriser l\'application <xliff:g id="APP_NAME_1">^1</xliff:g> à supprimer <xliff:g id="COUNT">^2</xliff:g> fichiers audio ?</item>
    </plurals>
    <plurals name="permission_delete_video" formatted="false" msgid="1251942606336748563">
      <item quantity="one">Autoriser l\'application <xliff:g id="APP_NAME_1">^1</xliff:g> à supprimer <xliff:g id="COUNT">^2</xliff:g> vidéo ?</item>
      <item quantity="other">Autoriser l\'application <xliff:g id="APP_NAME_1">^1</xliff:g> à supprimer <xliff:g id="COUNT">^2</xliff:g> vidéos ?</item>
    </plurals>
    <plurals name="permission_delete_image" formatted="false" msgid="2303409455224710111">
      <item quantity="one">Autoriser l\'application <xliff:g id="APP_NAME_1">^1</xliff:g> à supprimer <xliff:g id="COUNT">^2</xliff:g> photo ?</item>
      <item quantity="other">Autoriser l\'application <xliff:g id="APP_NAME_1">^1</xliff:g> à supprimer <xliff:g id="COUNT">^2</xliff:g> photos ?</item>
    </plurals>
    <plurals name="permission_delete_generic" formatted="false" msgid="1412218850351841181">
      <item quantity="one">Autoriser l\'application <xliff:g id="APP_NAME_1">^1</xliff:g> à supprimer <xliff:g id="COUNT">^2</xliff:g> élément ?</item>
      <item quantity="other">Autoriser l\'application <xliff:g id="APP_NAME_1">^1</xliff:g> à supprimer <xliff:g id="COUNT">^2</xliff:g> éléments ?</item>
    </plurals>
=======
    <!-- no translation found for cache_clearing_dialog_title (543177167845854283) -->
    <skip />
    <!-- no translation found for cache_clearing_dialog_text (425995541409682360) -->
    <skip />
    <!-- no translation found for allow (8885707816848569619) -->
    <skip />
    <!-- no translation found for deny (6040983710442068936) -->
    <skip />
    <plurals name="permission_write_audio" formatted="false" msgid="3539998638571517689">
      <item quantity="one">Autoriser <xliff:g id="APP_NAME_1">^1</xliff:g> à modifier <xliff:g id="COUNT">^2</xliff:g> fichier audio ?</item>
      <item quantity="other">Autoriser <xliff:g id="APP_NAME_1">^1</xliff:g> à modifier <xliff:g id="COUNT">^2</xliff:g> fichiers audio ?</item>
    </plurals>
    <plurals name="permission_write_video" formatted="false" msgid="8695335317588947410">
      <item quantity="one">Autoriser <xliff:g id="APP_NAME_1">^1</xliff:g> à modifier <xliff:g id="COUNT">^2</xliff:g> vidéo ?</item>
      <item quantity="other">Autoriser <xliff:g id="APP_NAME_1">^1</xliff:g> à modifier <xliff:g id="COUNT">^2</xliff:g> vidéos ?</item>
    </plurals>
    <plurals name="permission_write_image" formatted="false" msgid="9032317900030650266">
      <item quantity="one">Autoriser <xliff:g id="APP_NAME_1">^1</xliff:g> à modifier <xliff:g id="COUNT">^2</xliff:g> photo ?</item>
      <item quantity="other">Autoriser <xliff:g id="APP_NAME_1">^1</xliff:g> à modifier <xliff:g id="COUNT">^2</xliff:g> photos ?</item>
    </plurals>
    <plurals name="permission_write_generic" formatted="false" msgid="3099002288826692797">
      <item quantity="one">Autoriser <xliff:g id="APP_NAME_1">^1</xliff:g> à modifier <xliff:g id="COUNT">^2</xliff:g> élément ?</item>
      <item quantity="other">Autoriser <xliff:g id="APP_NAME_1">^1</xliff:g> à modifier <xliff:g id="COUNT">^2</xliff:g> éléments ?</item>
    </plurals>
    <string name="permission_write_grant" msgid="3160858917750790130">"Modifier"</string>
    <string name="permission_write_deny" msgid="7090074081877311071">"Annuler"</string>
    <plurals name="permission_trash_audio" formatted="false" msgid="6116371056718108592">
      <item quantity="one">Autoriser <xliff:g id="APP_NAME_1">^1</xliff:g> à placer <xliff:g id="COUNT">^2</xliff:g> fichier audio dans la corbeille ?</item>
      <item quantity="other">Autoriser <xliff:g id="APP_NAME_1">^1</xliff:g> à placer <xliff:g id="COUNT">^2</xliff:g> fichiers audio dans la corbeille ?</item>
    </plurals>
    <plurals name="permission_trash_audio_info" formatted="false" msgid="5002847308948758655">
      <item quantity="one">Ce fichier audio sera supprimé définitivement au bout de <xliff:g id="DURATION_1">^3</xliff:g> jour(s)</item>
      <item quantity="other">Ces fichiers audio seront supprimés définitivement au bout de <xliff:g id="DURATION_1">^3</xliff:g> jour(s)</item>
    </plurals>
    <plurals name="permission_trash_video" formatted="false" msgid="7900111984425589714">
      <item quantity="one">Autoriser <xliff:g id="APP_NAME_1">^1</xliff:g> à placer <xliff:g id="COUNT">^2</xliff:g> vidéo dans la corbeille ?</item>
      <item quantity="other">Autoriser <xliff:g id="APP_NAME_1">^1</xliff:g> à placer <xliff:g id="COUNT">^2</xliff:g> vidéos dans la corbeille ?</item>
    </plurals>
    <plurals name="permission_trash_video_info" formatted="false" msgid="4604871492287117394">
      <item quantity="one">Cette vidéo sera supprimée définitivement au bout de <xliff:g id="DURATION_1">^3</xliff:g> jour(s)</item>
      <item quantity="other">Ces vidéos seront supprimées définitivement au bout de <xliff:g id="DURATION_1">^3</xliff:g> jour(s)</item>
    </plurals>
    <plurals name="permission_trash_image" formatted="false" msgid="9204660448046457869">
      <item quantity="one">Autoriser <xliff:g id="APP_NAME_1">^1</xliff:g> à placer <xliff:g id="COUNT">^2</xliff:g> photo dans la corbeille ?</item>
      <item quantity="other">Autoriser <xliff:g id="APP_NAME_1">^1</xliff:g> à placer <xliff:g id="COUNT">^2</xliff:g> photos dans la corbeille ?</item>
    </plurals>
    <plurals name="permission_trash_image_info" formatted="false" msgid="4214797662365755925">
      <item quantity="one">Cette photo sera supprimée définitivement au bout de <xliff:g id="DURATION_1">^3</xliff:g> jour(s)</item>
      <item quantity="other">Ces photos seront supprimées définitivement au bout de <xliff:g id="DURATION_1">^3</xliff:g> jour(s)</item>
    </plurals>
    <plurals name="permission_trash_generic" formatted="false" msgid="427752775725644743">
      <item quantity="one">Autoriser <xliff:g id="APP_NAME_1">^1</xliff:g> à placer <xliff:g id="COUNT">^2</xliff:g> élément dans la corbeille ?</item>
      <item quantity="other">Autoriser <xliff:g id="APP_NAME_1">^1</xliff:g> à placer <xliff:g id="COUNT">^2</xliff:g> éléments dans la corbeille ?</item>
    </plurals>
    <plurals name="permission_trash_generic_info" formatted="false" msgid="7932965324027540546">
      <item quantity="one">Cet élément sera supprimé définitivement au bout de <xliff:g id="DURATION_1">^3</xliff:g> jour(s)</item>
      <item quantity="other">Ces éléments seront supprimés définitivement au bout de <xliff:g id="DURATION_1">^3</xliff:g> jour(s)</item>
    </plurals>
    <string name="permission_trash_grant" msgid="2279489962040272178">"Placer dans la corbeille"</string>
    <string name="permission_trash_deny" msgid="2447949475239137483">"Annuler"</string>
    <plurals name="permission_untrash_audio" formatted="false" msgid="5716379492864435914">
      <item quantity="one">Autoriser <xliff:g id="APP_NAME_1">^1</xliff:g> à retirer <xliff:g id="COUNT">^2</xliff:g> fichier audio de la corbeille ?</item>
      <item quantity="other">Autoriser <xliff:g id="APP_NAME_1">^1</xliff:g> à retirer <xliff:g id="COUNT">^2</xliff:g> fichiers audio de la corbeille ?</item>
    </plurals>
    <plurals name="permission_untrash_video" formatted="false" msgid="4554487646802678525">
      <item quantity="one">Autoriser <xliff:g id="APP_NAME_1">^1</xliff:g> à retirer <xliff:g id="COUNT">^2</xliff:g> vidéo de la corbeille ?</item>
      <item quantity="other">Autoriser <xliff:g id="APP_NAME_1">^1</xliff:g> à retirer <xliff:g id="COUNT">^2</xliff:g> vidéos de la corbeille ?</item>
    </plurals>
    <plurals name="permission_untrash_image" formatted="false" msgid="3209306923499767662">
      <item quantity="one">Autoriser <xliff:g id="APP_NAME_1">^1</xliff:g> à retirer <xliff:g id="COUNT">^2</xliff:g> photo de la corbeille ?</item>
      <item quantity="other">Autoriser <xliff:g id="APP_NAME_1">^1</xliff:g> à retirer <xliff:g id="COUNT">^2</xliff:g> photos de la corbeille ?</item>
    </plurals>
    <plurals name="permission_untrash_generic" formatted="false" msgid="4607666277638602132">
      <item quantity="one">Autoriser <xliff:g id="APP_NAME_1">^1</xliff:g> à retirer <xliff:g id="COUNT">^2</xliff:g> élément de la corbeille ?</item>
      <item quantity="other">Autoriser <xliff:g id="APP_NAME_1">^1</xliff:g> à retirer <xliff:g id="COUNT">^2</xliff:g> éléments de la corbeille ?</item>
    </plurals>
    <string name="permission_untrash_grant" msgid="8438940480373451790">"Retirer de la corbeille"</string>
    <string name="permission_untrash_deny" msgid="8008055757469903604">"Annuler"</string>
    <plurals name="permission_delete_audio" formatted="false" msgid="6390202287788379608">
      <item quantity="one">Autoriser <xliff:g id="APP_NAME_1">^1</xliff:g> à supprimer <xliff:g id="COUNT">^2</xliff:g> fichier audio ?</item>
      <item quantity="other">Autoriser <xliff:g id="APP_NAME_1">^1</xliff:g> à supprimer <xliff:g id="COUNT">^2</xliff:g> fichiers audio ?</item>
    </plurals>
    <plurals name="permission_delete_video" formatted="false" msgid="1577978206881284398">
      <item quantity="one">Autoriser <xliff:g id="APP_NAME_1">^1</xliff:g> à supprimer <xliff:g id="COUNT">^2</xliff:g> vidéo ?</item>
      <item quantity="other">Autoriser <xliff:g id="APP_NAME_1">^1</xliff:g> à supprimer <xliff:g id="COUNT">^2</xliff:g> vidéos ?</item>
    </plurals>
    <plurals name="permission_delete_image" formatted="false" msgid="8435429587272893063">
      <item quantity="one">Autoriser <xliff:g id="APP_NAME_1">^1</xliff:g> à supprimer <xliff:g id="COUNT">^2</xliff:g> photo ?</item>
      <item quantity="other">Autoriser <xliff:g id="APP_NAME_1">^1</xliff:g> à supprimer <xliff:g id="COUNT">^2</xliff:g> photos ?</item>
    </plurals>
    <plurals name="permission_delete_generic" formatted="false" msgid="5949614272661654178">
      <item quantity="one">Autoriser <xliff:g id="APP_NAME_1">^1</xliff:g> à supprimer <xliff:g id="COUNT">^2</xliff:g> élément ?</item>
      <item quantity="other">Autoriser <xliff:g id="APP_NAME_1">^1</xliff:g> à supprimer <xliff:g id="COUNT">^2</xliff:g> éléments ?</item>
    </plurals>
    <string name="permission_delete_grant" msgid="8682518049167813926">"Supprimer"</string>
    <string name="permission_delete_deny" msgid="3742780367403897552">"Annuler"</string>
>>>>>>> f956e1c9
</resources><|MERGE_RESOLUTION|>--- conflicted
+++ resolved
@@ -29,89 +29,11 @@
     <string name="permission_required_action" msgid="706370952366113539">"Continuer"</string>
     <string name="grant_dialog_button_allow" msgid="1644287024501033471">"Autoriser"</string>
     <string name="grant_dialog_button_deny" msgid="6190589471415815741">"Refuser"</string>
-<<<<<<< HEAD
-    <plurals name="permission_more_thumb" formatted="false" msgid="4392079224649478923">
-      <item quantity="one">+ <xliff:g id="COUNT_1">^1</xliff:g></item>
-      <item quantity="other">+ <xliff:g id="COUNT_1">^1</xliff:g></item>
-    </plurals>
-=======
     <!-- no translation found for permission_more_thumb (3530243737498196228) -->
->>>>>>> f956e1c9
     <plurals name="permission_more_text" formatted="false" msgid="7291997297174507324">
       <item quantity="one">Plus <xliff:g id="COUNT_1">^1</xliff:g> autre élément</item>
       <item quantity="other">Plus <xliff:g id="COUNT_1">^1</xliff:g> autres éléments</item>
     </plurals>
-<<<<<<< HEAD
-    <string name="cache_clearing_dialog_title" msgid="4672878017407595782">"Effacer les fichiers d\'application temporaires ?"</string>
-    <string name="cache_clearing_dialog_text" msgid="7057784635111940957">"<xliff:g id="APP_SEEKING_PERMISSION">%s</xliff:g> souhaite supprimer quelques fichiers temporaires, ce qui risque de solliciter davantage la batterie et le réseau de données mobiles."</string>
-    <string name="cache_clearing_in_progress_title" msgid="6902220064511664209">"Suppression des fichiers d\'application temporaires…"</string>
-    <string name="allow" msgid="8885707816848569619">"Autoriser"</string>
-    <string name="deny" msgid="6040983710442068936">"Refuser"</string>
-    <plurals name="permission_write_audio" formatted="false" msgid="8914759422381305478">
-      <item quantity="one">Autoriser l\'application <xliff:g id="APP_NAME_1">^1</xliff:g> à modifier <xliff:g id="COUNT">^2</xliff:g> fichier audio ?</item>
-      <item quantity="other">Autoriser l\'application <xliff:g id="APP_NAME_1">^1</xliff:g> à modifier <xliff:g id="COUNT">^2</xliff:g> fichiers audio ?</item>
-    </plurals>
-    <plurals name="permission_write_video" formatted="false" msgid="1098082003326873084">
-      <item quantity="one">Autoriser l\'application <xliff:g id="APP_NAME_1">^1</xliff:g> à modifier <xliff:g id="COUNT">^2</xliff:g> vidéo ?</item>
-      <item quantity="other">Autoriser l\'application <xliff:g id="APP_NAME_1">^1</xliff:g> à modifier <xliff:g id="COUNT">^2</xliff:g> vidéos ?</item>
-    </plurals>
-    <plurals name="permission_write_image" formatted="false" msgid="748745548893845892">
-      <item quantity="one">Autoriser l\'application <xliff:g id="APP_NAME_1">^1</xliff:g> à modifier <xliff:g id="COUNT">^2</xliff:g> photo ?</item>
-      <item quantity="other">Autoriser l\'application <xliff:g id="APP_NAME_1">^1</xliff:g> à modifier <xliff:g id="COUNT">^2</xliff:g> photos ?</item>
-    </plurals>
-    <plurals name="permission_write_generic" formatted="false" msgid="3270172714743671779">
-      <item quantity="one">Autoriser l\'application <xliff:g id="APP_NAME_1">^1</xliff:g> à modifier <xliff:g id="COUNT">^2</xliff:g> élément ?</item>
-      <item quantity="other">Autoriser l\'application <xliff:g id="APP_NAME_1">^1</xliff:g> à modifier <xliff:g id="COUNT">^2</xliff:g> éléments ?</item>
-    </plurals>
-    <plurals name="permission_trash_audio" formatted="false" msgid="8907813869381755423">
-      <item quantity="one">Autoriser l\'application <xliff:g id="APP_NAME_1">^1</xliff:g> à placer <xliff:g id="COUNT">^2</xliff:g> fichier audio dans la corbeille ?</item>
-      <item quantity="other">Autoriser l\'application <xliff:g id="APP_NAME_1">^1</xliff:g> à placer <xliff:g id="COUNT">^2</xliff:g> fichiers audio dans la corbeille ?</item>
-    </plurals>
-    <plurals name="permission_trash_video" formatted="false" msgid="4672871911555787438">
-      <item quantity="one">Autoriser l\'application <xliff:g id="APP_NAME_1">^1</xliff:g> à placer <xliff:g id="COUNT">^2</xliff:g> vidéo dans la corbeille ?</item>
-      <item quantity="other">Autoriser l\'application <xliff:g id="APP_NAME_1">^1</xliff:g> à placer <xliff:g id="COUNT">^2</xliff:g> vidéos dans la corbeille ?</item>
-    </plurals>
-    <plurals name="permission_trash_image" formatted="false" msgid="6400475304599873227">
-      <item quantity="one">Autoriser l\'application <xliff:g id="APP_NAME_1">^1</xliff:g> à placer <xliff:g id="COUNT">^2</xliff:g> photo dans la corbeille ?</item>
-      <item quantity="other">Autoriser l\'application <xliff:g id="APP_NAME_1">^1</xliff:g> à placer <xliff:g id="COUNT">^2</xliff:g> photos dans la corbeille ?</item>
-    </plurals>
-    <plurals name="permission_trash_generic" formatted="false" msgid="3814167365075039711">
-      <item quantity="one">Autoriser l\'application <xliff:g id="APP_NAME_1">^1</xliff:g> à placer <xliff:g id="COUNT">^2</xliff:g> élément dans la corbeille ?</item>
-      <item quantity="other">Autoriser l\'application <xliff:g id="APP_NAME_1">^1</xliff:g> à placer <xliff:g id="COUNT">^2</xliff:g> éléments dans la corbeille ?</item>
-    </plurals>
-    <plurals name="permission_untrash_audio" formatted="false" msgid="7795265980168966321">
-      <item quantity="one">Autoriser l\'application <xliff:g id="APP_NAME_1">^1</xliff:g> à retirer <xliff:g id="COUNT">^2</xliff:g> fichier audio de la corbeille ?</item>
-      <item quantity="other">Autoriser l\'application <xliff:g id="APP_NAME_1">^1</xliff:g> à retirer <xliff:g id="COUNT">^2</xliff:g> fichiers audio de la corbeille ?</item>
-    </plurals>
-    <plurals name="permission_untrash_video" formatted="false" msgid="332894888445508879">
-      <item quantity="one">Autoriser l\'application <xliff:g id="APP_NAME_1">^1</xliff:g> à retirer <xliff:g id="COUNT">^2</xliff:g> vidéo de la corbeille ?</item>
-      <item quantity="other">Autoriser l\'application <xliff:g id="APP_NAME_1">^1</xliff:g> à retirer <xliff:g id="COUNT">^2</xliff:g> vidéos de la corbeille ?</item>
-    </plurals>
-    <plurals name="permission_untrash_image" formatted="false" msgid="7024071378733595056">
-      <item quantity="one">Autoriser l\'application <xliff:g id="APP_NAME_1">^1</xliff:g> à retirer <xliff:g id="COUNT">^2</xliff:g> photo de la corbeille ?</item>
-      <item quantity="other">Autoriser l\'application <xliff:g id="APP_NAME_1">^1</xliff:g> à retirer <xliff:g id="COUNT">^2</xliff:g> photos de la corbeille ?</item>
-    </plurals>
-    <plurals name="permission_untrash_generic" formatted="false" msgid="6872817093731198374">
-      <item quantity="one">Autoriser l\'application <xliff:g id="APP_NAME_1">^1</xliff:g> à retirer <xliff:g id="COUNT">^2</xliff:g> élément de la corbeille ?</item>
-      <item quantity="other">Autoriser l\'application <xliff:g id="APP_NAME_1">^1</xliff:g> à retirer <xliff:g id="COUNT">^2</xliff:g> éléments de la corbeille ?</item>
-    </plurals>
-    <plurals name="permission_delete_audio" formatted="false" msgid="6848547621165184719">
-      <item quantity="one">Autoriser l\'application <xliff:g id="APP_NAME_1">^1</xliff:g> à supprimer <xliff:g id="COUNT">^2</xliff:g> fichier audio ?</item>
-      <item quantity="other">Autoriser l\'application <xliff:g id="APP_NAME_1">^1</xliff:g> à supprimer <xliff:g id="COUNT">^2</xliff:g> fichiers audio ?</item>
-    </plurals>
-    <plurals name="permission_delete_video" formatted="false" msgid="1251942606336748563">
-      <item quantity="one">Autoriser l\'application <xliff:g id="APP_NAME_1">^1</xliff:g> à supprimer <xliff:g id="COUNT">^2</xliff:g> vidéo ?</item>
-      <item quantity="other">Autoriser l\'application <xliff:g id="APP_NAME_1">^1</xliff:g> à supprimer <xliff:g id="COUNT">^2</xliff:g> vidéos ?</item>
-    </plurals>
-    <plurals name="permission_delete_image" formatted="false" msgid="2303409455224710111">
-      <item quantity="one">Autoriser l\'application <xliff:g id="APP_NAME_1">^1</xliff:g> à supprimer <xliff:g id="COUNT">^2</xliff:g> photo ?</item>
-      <item quantity="other">Autoriser l\'application <xliff:g id="APP_NAME_1">^1</xliff:g> à supprimer <xliff:g id="COUNT">^2</xliff:g> photos ?</item>
-    </plurals>
-    <plurals name="permission_delete_generic" formatted="false" msgid="1412218850351841181">
-      <item quantity="one">Autoriser l\'application <xliff:g id="APP_NAME_1">^1</xliff:g> à supprimer <xliff:g id="COUNT">^2</xliff:g> élément ?</item>
-      <item quantity="other">Autoriser l\'application <xliff:g id="APP_NAME_1">^1</xliff:g> à supprimer <xliff:g id="COUNT">^2</xliff:g> éléments ?</item>
-    </plurals>
-=======
     <!-- no translation found for cache_clearing_dialog_title (543177167845854283) -->
     <skip />
     <!-- no translation found for cache_clearing_dialog_text (425995541409682360) -->
@@ -208,5 +130,4 @@
     </plurals>
     <string name="permission_delete_grant" msgid="8682518049167813926">"Supprimer"</string>
     <string name="permission_delete_deny" msgid="3742780367403897552">"Annuler"</string>
->>>>>>> f956e1c9
 </resources>